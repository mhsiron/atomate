# coding: utf-8

from __future__ import absolute_import, division, print_function, \
    unicode_literals

import warnings

from atomate.vasp.config import HALF_KPOINTS_FIRST_RELAX, RELAX_MAX_FORCE, \
    VASP_CMD, DB_FILE

"""
Defines standardized Fireworks that can be chained easily to perform various
sequences of VASP calculations.
"""

from fireworks import Firework

from pymatgen import Structure
from pymatgen.io.vasp.sets import MPRelaxSet, MITMDSet, MITRelaxSet, \
    MPStaticSet, MPSOCSet

from atomate.common.firetasks.glue_tasks import PassCalcLocs
from atomate.vasp.firetasks.glue_tasks import CopyVaspOutputs, pass_vasp_result
from atomate.vasp.firetasks.neb_tasks import TransferNEBTask
from atomate.vasp.firetasks.parse_outputs import VaspToDb, BoltztrapToDb
from atomate.vasp.firetasks.run_calc import RunVaspCustodian, RunBoltztrap
from atomate.vasp.firetasks.write_inputs import WriteNormalmodeDisplacedPoscar, \
    WriteTransmutedStructureIOSet, WriteVaspFromIOSet, WriteVaspHSEBSFromPrev, \
    WriteVaspNSCFFromPrev, WriteVaspSOCFromPrev, WriteVaspStaticFromPrev, \
    WriteVaspFromIOSetFromInterpolatedPOSCAR
from atomate.vasp.firetasks.neb_tasks import WriteNEBFromImages, \
    WriteNEBFromEndpoints


class OptimizeFW(Firework):

    def __init__(self, structure, name="structure optimization",
                 vasp_input_set=None,
                 vasp_cmd=VASP_CMD, override_default_vasp_params=None,
<<<<<<< HEAD
                 ediffg=None, db_file=DB_FILE, force_gamma=True,
                 job_type="double_relaxation_run", handler_group="default",
                 max_force_threshold=RELAX_MAX_FORCE,
                 auto_npar=">>auto_npar<<",
                 half_kpts_first_relax=HALF_KPOINTS_FIRST_RELAX, parents=None,
                 vasptodb_kwargs=None, **kwargs):
=======
                 ediffg=None, db_file=DB_FILE, 
                 force_gamma=True, job_type="double_relaxation_run",
                 max_force_threshold=RELAX_MAX_FORCE,
                 auto_npar=">>auto_npar<<",
                 half_kpts_first_relax=HALF_KPOINTS_FIRST_RELAX, parents=None,
                 vasptodb_kwargs= None,**kwargs):
>>>>>>> 84fd8350
        """
        Optimize the given structure.

        Args:
            structure (Structure): Input structure.
            name (str): Name for the Firework.
            vasp_input_set (VaspInputSet): input set to use. Defaults to MPRelaxSet() if None.
            override_default_vasp_params (dict): If this is not None, these params are passed to 
                the default vasp_input_set, i.e., MPRelaxSet. This allows one to easily override 
                some settings, e.g., user_incar_settings, etc.
            vasp_cmd (str): Command to run vasp.
            ediffg (float): Shortcut to set ediffg in certain jobs
            db_file (str): Path to file specifying db credentials to place output parsing.
            force_gamma (bool): Force gamma centered kpoint generation
            job_type (str): custodian job type (default "double_relaxation_run")
            handler_group (str or [ErrorHandler]): custodian handler group (default "default")
            max_force_threshold (float): max force on a site allowed at end; otherwise, reject job
            auto_npar (bool or str): whether to set auto_npar. defaults to env_chk: ">>auto_npar<<"
            half_kpts_first_relax (bool): whether to use half the kpoints for the first relaxation
            parents ([Firework]): Parents of this particular Firework.
<<<<<<< HEAD
            vasptodb_kwargs (dict): kwargs to pass to VaspToDb
=======
            vasptodb_kwargs: Passed to VaspToDB firetask for custom tasks to be passed on. 
                Useful to add "task_fields_to_push" parameter
>>>>>>> 84fd8350
            \*\*kwargs: Other kwargs that are passed to Firework.__init__.
        """
        override_default_vasp_params = override_default_vasp_params or {}
        vasp_input_set = vasp_input_set or MPRelaxSet(structure,
                                                      force_gamma=force_gamma,
                                                      **override_default_vasp_params)
        vasptodb_kwargs = vasptodb_kwargs or {}
        if "additional_fields" not in vasptodb_kwargs:
            vasptodb_kwargs["additional_fields"] = {}
        vasptodb_kwargs["additional_fields"]["task_label"] = name

        t = []
        t.append(WriteVaspFromIOSet(structure=structure,
                                    vasp_input_set=vasp_input_set))
        t.append(RunVaspCustodian(vasp_cmd=vasp_cmd, job_type=job_type,
                                  handler_group=handler_group,
                                  max_force_threshold=max_force_threshold,
                                  ediffg=ediffg,
                                  auto_npar=auto_npar,
                                  half_kpts_first_relax=half_kpts_first_relax))
        t.append(PassCalcLocs(name=name))
        t.append(
<<<<<<< HEAD
            VaspToDb(db_file=db_file, **vasptodb_kwargs))
=======
            VaspToDb(db_file=db_file, additional_fields={"task_label": name}, **vasptodb_kwargs))
>>>>>>> 84fd8350
        super(OptimizeFW, self).__init__(t, parents=parents, name="{}-{}".
                                         format(
                                             structure.composition.reduced_formula, name),
                                         **kwargs)


class StaticFW(Firework):

    def __init__(self, structure=None, name="static", vasp_input_set=None, vasp_input_set_params=None,
                 vasp_cmd=VASP_CMD, prev_calc_loc=True, prev_calc_dir=None, db_file=DB_FILE, vasptodb_kwargs=None,
                 parents=None, contcar_to_poscar = True,**kwargs):
        """
        Standard static calculation Firework - either from a previous location or from a structure.

        Args:
            structure (Structure): Input structure. Note that for prev_calc_loc jobs, the structure 
                is only used to set the name of the FW and any structure with the same composition 
                can be used.
            name (str): Name for the Firework.
            vasp_input_set (VaspInputSet): input set to use (for jobs w/no parents)
                Defaults to MPStaticSet() if None.
            vasp_input_set_params (dict): Dict of vasp_input_set kwargs.
            vasp_cmd (str): Command to run vasp.
            prev_calc_loc (bool or str): If true (default), copies outputs from previous calc. If 
                a str value, retrieves a previous calculation output by name. If False/None, will create
                new static calculation using the provided structure.
            prev_calc_dir (str): Path to a previous calculation to copy from
            db_file (str): Path to file specifying db credentials.
            parents (Firework): Parents of this particular Firework. FW or list of FWS.
            vasptodb_kwargs (dict): kwargs to pass to VaspToDb
            \*\*kwargs: Other kwargs that are passed to Firework.__init__.
        """
        t = []

        vasp_input_set_params = vasp_input_set_params or {}
        vasptodb_kwargs = vasptodb_kwargs or {}
        if "additional_fields" not in vasptodb_kwargs:
            vasptodb_kwargs["additional_fields"] = {}
        vasptodb_kwargs["additional_fields"]["task_label"] = name

        fw_name = "{}-{}".format(structure.composition.reduced_formula if structure else "unknown", name)

        if prev_calc_dir:
            t.append(CopyVaspOutputs(calc_dir=prev_calc_dir, contcar_to_poscar=contcar_to_poscar))
            t.append(WriteVaspStaticFromPrev(other_params=vasp_input_set_params))
        elif parents:
            if prev_calc_loc:
                t.append(CopyVaspOutputs(calc_loc=prev_calc_loc,
                                         contcar_to_poscar=contcar_to_poscar))
            t.append(WriteVaspStaticFromPrev(other_params=vasp_input_set_params))
        elif structure:
            vasp_input_set = vasp_input_set or MPStaticSet(structure)
            t.append(WriteVaspFromIOSet(structure=structure,
                                        vasp_input_set=vasp_input_set,
                                        vasp_input_params=vasp_input_set_params))
        else:
            raise ValueError("Must specify structure or previous calculation")

        t.append(RunVaspCustodian(vasp_cmd=vasp_cmd, auto_npar=">>auto_npar<<"))
        t.append(PassCalcLocs(name=name))
        t.append(
            VaspToDb(db_file=db_file, **vasptodb_kwargs))
        super(StaticFW, self).__init__(t, parents=parents, name=fw_name, **kwargs)


class StaticInterpolateFW(Firework):

    def __init__(self, structure, start, end, name="static", vasp_input_set="MPStaticSet",
                 vasp_input_set_params=None, vasp_cmd=VASP_CMD, db_file=DB_FILE,
                 parents=None, this_image=None, nimages=None, autosort_tol=0, **kwargs):
        """
        Standard static calculation Firework that interpolates structures from two previous calculations.

        Args:
            structure (Structure): Input structure used to name FireWork.
            start (str): PassCalcLoc name of StaticFW or RelaxFW run of starting structure.
            end (str): PassCalcLoc name of StaticFW or RelaxFW run of ending structure.
            name (str): Name for the Firework.
            vasp_input_set (str): Input set to use. Defaults to MPStaticSet.
            vasp_input_set_params (dict): Dict of vasp_input_set_kwargs.
            vasp_cmd (str): Command to run vasp.
            copy_vasp_outputs (bool): Whether to copy outputs from previous run. Defaults to True.
            db_file (str): Path to file specifying db credentials.
            parents (Firework): Parents of this particular Firework. FW or list of FWS.
            this_image (int): which interpolation to use for this run
            nimages (int): number of interpolations
            autosort_tol (float): a distance tolerance in angstrom in which
                to automatically sort end_structure to match to the closest
                points in this particular structure.
            \*\*kwargs: Other kwargs that are passed to Firework.__init__.
        """
        t = []

        vasp_input_set_params = vasp_input_set_params or {}

        t.append(WriteVaspFromIOSetFromInterpolatedPOSCAR(
            start=start, end=end, this_image=this_image, nimages=nimages,
            autosort_tol=autosort_tol, vasp_input_set=vasp_input_set,
            vasp_input_params=vasp_input_set_params))

        t.append(RunVaspCustodian(vasp_cmd=vasp_cmd, auto_npar=">>auto_npar<<"))
        t.append(PassCalcLocs(name=name))
        t.append(VaspToDb(db_file=db_file, additional_fields={"task_label": name}))

        super(StaticInterpolateFW, self).__init__(t, parents=parents, name="{}-{}".format(
            structure.composition.reduced_formula, name), **kwargs)


class HSEBSFW(Firework):

    def __init__(self, parents=None, prev_calc_dir=None, structure=None, mode="gap", name=None,
                 vasp_cmd=VASP_CMD, db_file=DB_FILE,
                 **kwargs):
        """
        For getting a more accurate band gap or a full band structure with HSE - requires previous
        calculation that gives VBM/CBM info or the high-symmetry kpoints.

        Args:
            parents (Firework): Parents of this particular Firework. FW or list of FWS.
            prev_calc_dir (str): Path to a previous calculation to copy from
            structure (Structure): Input structure - used only to set the name of the FW.
            mode (string): options:
                "line" to get a full band structure along symmetry lines or
                "uniform" for uniform mesh band structure or
                "gap" to get the energy at the CBM and VBM
            name (str): Name for the Firework.
            vasp_cmd (str): Command to run vasp.
            db_file (str): Path to file specifying db credentials.
            \*\*kwargs: Other kwargs that are passed to Firework.__init__.
        """
        name = name if name else "{} {}".format("hse", mode)

        fw_name = "{}-{}".format(structure.composition.reduced_formula if structure else "unknown", name)

        t = []
        if prev_calc_dir:
            t.append(CopyVaspOutputs(calc_dir=prev_calc_dir, additional_files=["CHGCAR"]))
        elif parents:
            t.append(CopyVaspOutputs(calc_loc=True, additional_files=["CHGCAR"]))
        else:
            raise ValueError("Must specify a previous calculation for HSEBSFW")

        t.append(WriteVaspHSEBSFromPrev(prev_calc_dir='.', mode=mode))
        t.append(RunVaspCustodian(vasp_cmd=vasp_cmd))
        t.append(PassCalcLocs(name=name))

        parse_dos = True if mode == "uniform" else False
        bandstructure_mode = mode if mode in ["line", "uniform"] else "line"

        t.append(
            VaspToDb(db_file=db_file, additional_fields={"task_label": name},
                     parse_dos=parse_dos,
                     bandstructure_mode=bandstructure_mode))
        super(HSEBSFW, self).__init__(t, parents=parents, name=fw_name, **kwargs)


class NonSCFFW(Firework):

    def __init__(self, parents=None, prev_calc_dir=None, structure=None,
                 name="nscf", mode="uniform", vasp_cmd=VASP_CMD,
                 copy_vasp_outputs=True, db_file=DB_FILE,
                 input_set_overrides=None, **kwargs):
        """
        Standard NonSCF Calculation Firework supporting uniform and line modes.

        Args:
            structure (Structure): Input structure - used only to set the name
                of the FW.
            name (str): Name for the Firework.
            mode (str): "uniform" or "line" mode.
            vasp_cmd (str): Command to run vasp.
            copy_vasp_outputs (bool): Whether to copy outputs from previous
                run. Defaults to True.
            prev_calc_dir (str): Path to a previous calculation to copy from
            db_file (str): Path to file specifying db credentials.
            parents (Firework): Parents of this particular Firework.
                FW or list of FWS.
            input_set_overrides (dict): Arguments passed to the
                "from_prev_calc" method of the MPNonSCFSet. This parameter
                allows a user to modify the default values of the input set.
                For example, passing the key value pair
                    {'reciprocal_density': 1000}
                will override default k-point meshes for uniform calculations.
            \*\*kwargs: Other kwargs that are passed to Firework.__init__.
        """
        input_set_overrides = input_set_overrides or {}

        fw_name = "{}-{} {}".format(structure.composition.reduced_formula if
                                    structure else "unknown", name, mode)
        t = []

        if prev_calc_dir:
            t.append(CopyVaspOutputs(calc_dir=prev_calc_dir,
                                     additional_files=["CHGCAR"]))
        elif parents:
            t.append(CopyVaspOutputs(calc_loc=True,
                                     additional_files=["CHGCAR"]))
        else:
            raise ValueError("Must specify previous calculation for NonSCFFW")

        mode = mode.lower()
        if mode == "uniform":
            t.append(
                WriteVaspNSCFFromPrev(prev_calc_dir=".", mode="uniform",
                                      **input_set_overrides))
        else:
            t.append(WriteVaspNSCFFromPrev(prev_calc_dir=".", mode="line",
                                           **input_set_overrides))

        t.append(RunVaspCustodian(vasp_cmd=vasp_cmd,
                                  auto_npar=">>auto_npar<<"))
        t.append(PassCalcLocs(name=name))
        t.append(VaspToDb(db_file=db_file,
                          additional_fields={"task_label": name + " " + mode},
                          parse_dos=(mode == "uniform"),
                          bandstructure_mode=mode))

        super(NonSCFFW, self).__init__(t, parents=parents, name=fw_name,
                                       **kwargs)


class LepsFW(Firework):

    def __init__(self, structure, name="static dielectric", vasp_cmd=VASP_CMD,
                 copy_vasp_outputs=True,
                 db_file=DB_FILE, parents=None, phonon=False, mode=None,
                 displacement=None,
                 user_incar_settings=None, **kwargs):
        """
        Standard static calculation Firework for dielectric constants using DFPT.

        Args:
            structure (Structure): Input structure. If copy_vasp_outputs, used only to set the
                name of the FW.
            name (str): Name for the Firework.
            vasp_cmd (str): Command to run vasp.
            copy_vasp_outputs (bool): Whether to copy outputs from previous
                run. Defaults to True.
            db_file (str): Path to file specifying db credentials.
            parents (Firework): Parents of this particular Firework.
                FW or list of FWS.
            phonon (bool): Whether or not to extract normal modes and pass it. This argument along
                with the mode and displacement arguments must be set for the calculation of
                dielectric constant in the Raman tensor workflow.
            mode (int): normal mode index.
            displacement (float): displacement along the normal mode in Angstroms.
            user_incar_settings (dict): Parameters in INCAR to override
            \*\*kwargs: Other kwargs that are passed to Firework.__init__.
        """
        warnings.warn(
            "This firework will be removed soon. Use DFPTFW and/or RamanFW fireworks.")
        user_incar_settings = user_incar_settings or {}
        t = []

        if copy_vasp_outputs:
            t.append(CopyVaspOutputs(calc_loc=True, additional_files=["CHGCAR"],
                                     contcar_to_poscar=True))
            t.append(WriteVaspStaticFromPrev(lepsilon=True,
                                             other_params={
                                                 'user_incar_settings': user_incar_settings}))
        else:
            vasp_input_set = MPStaticSet(structure, lepsilon=True,
                                         user_incar_settings=user_incar_settings)
            t.append(WriteVaspFromIOSet(structure=structure,
                                        vasp_input_set=vasp_input_set))

        if phonon:
            if mode is None and displacement is None:
                name = "{} {}".format("phonon", name)
                t.append(RunVaspCustodian(vasp_cmd=vasp_cmd))
                t.append(pass_vasp_result({"structure": "a>>final_structure",
                                           "eigenvals": "a>>normalmode_eigenvals",
                                           "eigenvecs": "a>>normalmode_eigenvecs"},
                                          parse_eigen=True,
                                          mod_spec_key="normalmodes"))
            else:
                name = "raman_{}_{} {}".format(str(mode), str(displacement),
                                               name)
                key = "{}_{}".format(mode, displacement).replace('-',
                                                                 'm').replace(
                    '.', 'd')
                pass_fw = pass_vasp_result(
                    pass_dict={"mode": mode, "displacement": displacement,
                               "epsilon": "a>>epsilon_static"},
                    mod_spec_key="raman_epsilon->" + key,
                    parse_eigen=True)
                t.extend([WriteNormalmodeDisplacedPoscar(mode=mode,
                                                         displacement=displacement),
                          RunVaspCustodian(vasp_cmd=vasp_cmd), pass_fw])
        else:
            t.append(RunVaspCustodian(vasp_cmd=vasp_cmd))

        t.extend([PassCalcLocs(name=name),
                  VaspToDb(db_file=db_file,
                           additional_fields={"task_label": name})])

        super(LepsFW, self).__init__(t, parents=parents, name="{}-{}".format(
            structure.composition.reduced_formula, name), **kwargs)


class DFPTFW(Firework):

    def __init__(self, structure=None, prev_calc_dir=None, name="static dielectric", vasp_cmd=VASP_CMD,
                 copy_vasp_outputs=True, lepsilon=True,
                 db_file=DB_FILE, parents=None, user_incar_settings=None,
                 pass_nm_results=False, **kwargs):
        """
         Static DFPT calculation Firework

        Args:
            structure (Structure): Input structure. If copy_vasp_outputs, used only to set the
                name of the FW.
            name (str): Name for the Firework.
            lepsilon (bool): Turn on LEPSILON to calculate polar properties
            vasp_cmd (str): Command to run vasp.
            copy_vasp_outputs (str or bool): Whether to copy outputs from previous
                run. Defaults to True.
            prev_calc_dir (str): Path to a previous calculation to copy from
            db_file (str): Path to file specifying db credentials.
            parents (Firework): Parents of this particular Firework.
                FW or list of FWS.
            user_incar_settings (dict): Parameters in INCAR to override
            pass_nm_results (bool): if true the normal mode eigen vals and vecs are passed so that
                next firework can use it.
            \*\*kwargs: Other kwargs that are passed to Firework.__init__.
        """
        name = "static dielectric" if lepsilon else "phonon"

        fw_name = "{}-{}".format(structure.composition.reduced_formula if structure else "unknown", name)

        user_incar_settings = user_incar_settings or {}
        t = []

        if prev_calc_dir:
            t.append(CopyVaspOutputs(calc_dir=prev_calc_dir, contcar_to_poscar=True))
            t.append(WriteVaspStaticFromPrev(lepsilon=lepsilon, other_params={
                'user_incar_settings': user_incar_settings, 'force_gamma': True}))
        elif parents and copy_vasp_outputs:
            t.append(CopyVaspOutputs(calc_loc=True, contcar_to_poscar=True))
            t.append(WriteVaspStaticFromPrev(lepsilon=lepsilon, other_params={
                'user_incar_settings': user_incar_settings, 'force_gamma': True}))
        elif structure:
            vasp_input_set = MPStaticSet(structure, lepsilon=lepsilon, force_gamma=True,
                                         user_incar_settings=user_incar_settings)
            t.append(WriteVaspFromIOSet(structure=structure,
                                        vasp_input_set=vasp_input_set))
        else:
            raise ValueError("Must specify structure or previous calculation")

        t.append(RunVaspCustodian(vasp_cmd=vasp_cmd))

        if pass_nm_results:
            t.append(pass_vasp_result({"structure": "a>>final_structure",
                                       "eigenvals": "a>>normalmode_eigenvals",
                                       "eigenvecs": "a>>normalmode_eigenvecs"},
                                      parse_eigen=True,
                                      mod_spec_key="normalmodes"))

        t.append(PassCalcLocs(name=name))
        t.append(VaspToDb(db_file=db_file, additional_fields={"task_label": name}))

        super(DFPTFW, self).__init__(t, parents=parents, name=fw_name, **kwargs)


class RamanFW(Firework):

    def __init__(self, mode, displacement, prev_calc_dir=None, structure=None, name="raman",
                 vasp_cmd=VASP_CMD, db_file=DB_FILE,
                 parents=None, user_incar_settings=None, **kwargs):
        """
        Static calculation Firework that computes the DFPT dielectric constant for
        structure displaced along the given normal mode direction.

        Args:
            structure (Structure): Input structure. If copy_vasp_outputs, used only to set the
                name of the FW.
            mode (int): normal mode index.
            displacement (float): displacement along the normal mode in Angstroms.
            name (str): Name for the Firework.
            prev_calc_dir (str): Path to a previous calculation to copy from
            vasp_cmd (str): Command to run vasp.
            db_file (str): Path to file specifying db credentials.
            parents (Firework): Parents of this particular Firework.
                FW or list of FWS.
            user_incar_settings (dict): Parameters in INCAR to override
            \*\*kwargs: Other kwargs that are passed to Firework.__init__.
        """
        name = "{}_{}_{}".format(name, str(mode), str(displacement))
        fw_name = "{}-{}".format(structure.composition.reduced_formula if structure else "unknown", name)

        user_incar_settings = user_incar_settings or {}

        t = []

        if prev_calc_dir:
            t.append(CopyVaspOutputs(calc_dir=prev_calc_dir, contcar_to_poscar=True))
        elif parents:
            t.append(CopyVaspOutputs(calc_loc=True, contcar_to_poscar=True))
        else:
            raise ValueError("Must specify a previous calculation")

        t.append(WriteVaspStaticFromPrev(lepsilon=True, other_params={
            'user_incar_settings': user_incar_settings}))

        t.append(WriteNormalmodeDisplacedPoscar(mode=mode,
                                                displacement=displacement))

        t.append(RunVaspCustodian(vasp_cmd=vasp_cmd))

        key = "{}_{}".format(mode, displacement).replace('-', 'm').replace('.',
                                                                           'd')
        t.append(pass_vasp_result(pass_dict={"mode": mode,
                                             "displacement": displacement,
                                             "epsilon": "a>>epsilon_static"},
                                  mod_spec_key="raman_epsilon->{}".format(key),
                                  parse_eigen=True))

        t.append(PassCalcLocs(name=name))

        t.append(
            VaspToDb(db_file=db_file, additional_fields={"task_label": name}))

        super(RamanFW, self).__init__(t, parents=parents, name=fw_name, **kwargs)


class SOCFW(Firework):

    def __init__(self, magmom, structure=None, name="spin-orbit coupling",
                 saxis=(0, 0, 1), prev_calc_dir=None,
                 vasp_cmd="vasp_ncl", copy_vasp_outputs=True, db_file=None,
                 parents=None, **kwargs):
        """
        Firework for spin orbit coupling calculation.

        Args:
            structure (Structure): Input structure. If copy_vasp_outputs, used only to set the 
                name of the FW.
            name (str): Name for the Firework.
            prev_calc_dir (str): Path to a previous calculation to copy from
            vasp_cmd (str): Command to run vasp.
            copy_vasp_outputs (bool): Whether to copy outputs from previous
                run. Defaults to True.
            db_file (str): Path to file specifying db credentials.
            parents (Firework): Parents of this particular Firework.
                FW or list of FWS.
            \*\*kwargs: Other kwargs that are passed to Firework.__init__.
        """
        fw_name = "{}-{}".format(structure.composition.reduced_formula if structure else "unknown", name)

        t = []
        if prev_calc_dir:
            t.append(CopyVaspOutputs(calc_dir=prev_calc_dir, additional_files=["CHGCAR"], contcar_to_poscar=True))
            t.append(WriteVaspSOCFromPrev(prev_calc_dir=".", magmom=magmom,
                                          saxis=saxis))
        elif parents and copy_vasp_outputs:
            t.append(CopyVaspOutputs(calc_loc=True, additional_files=["CHGCAR"],
                                     contcar_to_poscar=True))
            t.append(WriteVaspSOCFromPrev(prev_calc_dir=".", magmom=magmom,
                                          saxis=saxis))
        elif structure:
            vasp_input_set = MPSOCSet(structure)
            t.append(WriteVaspFromIOSet(structure=structure,
                                        vasp_input_set=vasp_input_set))
        else:
            raise ValueError("Must specify structure or previous calculation.")

        t.extend(
            [RunVaspCustodian(vasp_cmd=vasp_cmd, auto_npar=">>auto_npar<<"),
             PassCalcLocs(name=name),
             VaspToDb(db_file=db_file, additional_fields={"task_label": name})])
        super(SOCFW, self).__init__(t, parents=parents, name=fw_name, **kwargs)


class TransmuterFW(Firework):

    def __init__(self, structure, transformations, transformation_params=None,
                 vasp_input_set=None, prev_calc_dir=None,
                 name="structure transmuter", vasp_cmd=VASP_CMD,
                 handler_group="default", copy_vasp_outputs=True, db_file=DB_FILE,
                 parents=None, override_default_vasp_params=None, **kwargs):
        """
        Apply the transformations to the input structure, write the input set corresponding
        to the transformed structure, and run vasp on them.  Note that if a transformation yields 
        many structures from one, only the last structure in the list is used.

        Args:
            structure (Structure): Input structure.
            transformations (list): list of names of transformation classes as defined in
                the modules in pymatgen.transformations.
                eg:  transformations=['DeformStructureTransformation', 'SupercellTransformation']
            transformation_params (list): list of dicts where each dict specify the input 
                parameters to instantiate the transformation class in the transformations list.
            vasp_input_set (VaspInputSet): VASP input set, used to write the input set for the
                transmuted structure.
            name (string): Name for the Firework.
            vasp_cmd (string): Command to run vasp.
            handler_group (str or [ErrorHandler]): custodian handler group (default "default")
            copy_vasp_outputs (bool): Whether to copy outputs from previous run. Defaults to True.
            prev_calc_dir (str): Path to a previous calculation to copy from
            db_file (string): Path to file specifying db credentials.
            parents (Firework): Parents of this particular Firework. FW or list of FWS.
            override_default_vasp_params (dict): additional user input settings for vasp_input_set.
            \*\*kwargs: Other kwargs that are passed to Firework.__init__.
        """
        fw_name = "{}-{}".format(structure.composition.reduced_formula, name)
        override_default_vasp_params = override_default_vasp_params or {}
        t = []

        vasp_input_set = vasp_input_set or MPStaticSet(structure,
                                                       force_gamma=True,
                                                       **override_default_vasp_params)

        if prev_calc_dir:
            t.append(CopyVaspOutputs(calc_dir=prev_calc_dir, contcar_to_poscar=True))
            t.append(
                WriteTransmutedStructureIOSet(transformations=transformations,
                                              transformation_params=transformation_params,
                                              vasp_input_set=vasp_input_set,
                                              override_default_vasp_params=override_default_vasp_params,
                                              prev_calc_dir="."))
        elif copy_vasp_outputs:
            t.append(CopyVaspOutputs(calc_loc=True, contcar_to_poscar=True))
            t.append(
                WriteTransmutedStructureIOSet(structure=structure,
                                              transformations=transformations,
                                              transformation_params=transformation_params,
                                              vasp_input_set=vasp_input_set,
                                              override_default_vasp_params=override_default_vasp_params,
                                              prev_calc_dir="."))
        elif structure:
            t.append(WriteTransmutedStructureIOSet(structure=structure,
                                                   transformations=transformations,
                                                   transformation_params=transformation_params,
                                                   vasp_input_set=vasp_input_set,
                                                   override_default_vasp_params=override_default_vasp_params))
        else:
            raise ValueError("Must specify structure or previous calculation")

        t.append(RunVaspCustodian(vasp_cmd=vasp_cmd, handler_group=handler_group))
        t.append(PassCalcLocs(name=name))
        t.append(VaspToDb(db_file=db_file,
                          additional_fields={
                              "task_label": name,
                              "transmuter": {"transformations": transformations,
                                             "transformation_params": transformation_params}
                          }))

        super(TransmuterFW, self).__init__(t, parents=parents,
                                           name=fw_name, **kwargs)


class MDFW(Firework):

    def __init__(self, structure, start_temp, end_temp, nsteps,
                 name="molecular dynamics",
                 vasp_input_set=None, vasp_cmd=VASP_CMD,
                 override_default_vasp_params=None,
                 wall_time=19200, db_file=DB_FILE, parents=None,
                 copy_vasp_outputs=True, **kwargs):
        """
        Standard firework for a single MD run.

        Args:
            structure (Structure): Input structure.
            start_temp (float): Start temperature of MD run.
            end_temp (float): End temperature of MD run.
            nsteps (int): Number of MD steps
            name (string): Name for the Firework.
            vasp_input_set (string): string name for the VASP input set (e.g.,
                "MITMDVaspInputSet").
            vasp_cmd (string): Command to run vasp.
            override_default_vasp_params (dict): If this is not None,
                these params are passed to the default vasp_input_set, i.e.,
                MITMDSet. This allows one to easily override some
                settings, e.g., user_incar_settings, etc. Particular to MD,
                one can control time_step and all other settings of the input set.
            wall_time (int): Total wall time in seconds before writing STOPCAR.
            copy_vasp_outputs (bool): Whether to copy outputs from previous run. Defaults to True.
            db_file (string): Path to file specifying db credentials.
            parents (Firework): Parents of this particular Firework. FW or list of FWS.
            \*\*kwargs: Other kwargs that are passed to Firework.__init__.
        """
        override_default_vasp_params = override_default_vasp_params or {}
        vasp_input_set = vasp_input_set or MITMDSet(structure,
                                                    start_temp=start_temp,
                                                    end_temp=end_temp,
                                                    nsteps=nsteps,
                                                    **override_default_vasp_params)

        t = []
        if copy_vasp_outputs:
            t.append(CopyVaspOutputs(calc_loc=True, additional_files=["CHGCAR"],
                                     contcar_to_poscar=True))

        t.append(WriteVaspFromIOSet(structure=structure,
                                    vasp_input_set=vasp_input_set))
        t.append(RunVaspCustodian(vasp_cmd=vasp_cmd,
                                  gamma_vasp_cmd=">>gamma_vasp_cmd<<",
                                  handler_group="md", wall_time=wall_time))
        t.append(PassCalcLocs(name=name))
        t.append(VaspToDb(db_file=db_file,
                          additional_fields={"task_label": name},
                          defuse_unsuccessful=False))
        super(MDFW, self).__init__(t, parents=parents,
                                   name="{}-{}".format(
                                       structure.composition.reduced_formula,
                                       name),
                                   **kwargs)


class BoltztrapFW(Firework):

    def __init__(self, parents=None, structure=None, name="boltztrap", db_file=None,
                 scissor=0.0, doping=None, tmax=1300, tgrid=50, prev_calc_dir=None,
                 soc=False, additional_fields=None, **kwargs):
        """
        Run Boltztrap (which includes writing bolztrap input files and parsing outputs). Assumes 
        you have a previous FW with the calc_locs passed into the current FW.

        Args:
            structure (Structure): - only used for setting name of FW
            name (str): name of this FW
            db_file (str): path to the db file
            parents (Firework): Parents of this particular Firework. FW or list of FWS.
            prev_calc_dir (str): Path to a previous calculation to copy from
            scissor (float): if scissor > 0, apply scissor on the band structure so that new
                band gap = scissor (in eV)
            doping: ([float]) doping levels you want to compute
            tmax: (float) max temperature to evaluate
            tgrid: (float) temperature interval
            soc (bool): whether the band structure is calculated with spin-orbit coupling
            additional_fields (dict): fields added to the document such as user-defined tags or name, ids, etc
            \*\*kwargs: Other kwargs that are passed to Firework.__init__.
        """
        fw_name = "{}-{}".format(structure.composition.reduced_formula if structure else "unknown", name)

        additional_fields = additional_fields or {}

        t = []

        if prev_calc_dir:
            t.append(CopyVaspOutputs(calc_dir=prev_calc_dir, contcar_to_poscar=True))
        elif parents:
            t.append(CopyVaspOutputs(calc_loc=True, contcar_to_poscar=True))
        else:
            raise ValueError("Must specify structure or previous calculation")

        t.extend([RunBoltztrap(scissor=scissor, soc=soc, doping=doping, tmax=tmax, tgrid=tgrid),
                  BoltztrapToDb(db_file=db_file, additional_fields=additional_fields),
                  PassCalcLocs(name=name)])

        super(BoltztrapFW, self).__init__(t, parents=parents, name=fw_name, **kwargs)


class NEBRelaxationFW(Firework):
    """
    Relaxation Firework in NEB Workflow.

    Task 1) Read in a structure with "st_label" ("rlx", "ep0" or "ep1") and generates input sets.
    Task 2) Run VASP using Custodian
    Task 3) Update structure to spec
    Task 4) Pass CalcLocs named "{}_dir".format(st_label)
    """

    def __init__(self, spec, label, user_incar_settings=None,
                 user_kpoints_settings=None,
                 additional_cust_args=None, **kwargs):
        """
        Args:
            spec (dict): Specification of the job to run.
            label (str): "parent", "ep0" or "ep1"
            vasp_input_set (VaspInputSet): Input set to use.
            user_kpoints_settings (dict): Additional KPOINTS settings.
            additional_cust_args (dict): Other kwargs that are passed to RunVaspCustodian.
            \*\*kwargs: Other kwargs that are passed to Firework.__init__.
        """

        # Get structure from spec
        assert label in ["parent", "ep0", "ep1"]
        structure_dict = spec[label]
        structure = Structure.from_dict(structure_dict)

        user_incar_settings = user_incar_settings or {}
        user_kpoints_settings = user_kpoints_settings or {}
        additional_cust_args = additional_cust_args or {}

        # Task 1: Write input sets
        if label == 'parent':
            vasp_input_set = MITRelaxSet(structure,
                                         user_incar_settings=user_incar_settings,
                                         user_kpoints_settings=user_kpoints_settings)
        else:  # label == "ep0" or "ep1"
            from pymatgen_diffusion.neb.io import MVLCINEBEndPointSet

            vasp_input_set = MVLCINEBEndPointSet(structure,
                                                 user_incar_settings=user_incar_settings,
                                                 user_kpoints_settings=user_kpoints_settings)

        write_ep_task = WriteVaspFromIOSet(structure=structure, output_dir=".",
                                           vasp_input_set=vasp_input_set)

        # Task 2: Run VASP using Custodian
        cust_args = {"job_type": "normal", "gzip_output": False,
                     "handler_group": "no_handler"}
        cust_args.update(additional_cust_args)
        run_vasp = RunVaspCustodian(vasp_cmd=">>vasp_cmd<<",
                                    gamma_vasp_cmd=">>gamma_vasp_cmd<<",
                                    **cust_args)

        # Task 3, 4: Transfer and PassCalLocs
        tasks = [write_ep_task, run_vasp, TransferNEBTask(label=label),
                 PassCalcLocs(name=label)]

        super(NEBRelaxationFW, self).__init__(tasks, spec=spec, name=label,
                                              **kwargs)


class NEBFW(Firework):
    """
    CI-NEB Firework in NEB Workflow.

    Task 1) Read in image structures from spec and generates input sets.
            The group of structures are labeled with neb_label (1, 2...)
    Task 2) Run NEB VASP using Custodian
    Task 3) Update structure to spec
    Task 4) Pass CalcLocs named "neb_{}".format(neb_label)
    """

    def __init__(self, spec, neb_label, from_images=True,
                 user_incar_settings=None,
                 user_kpoints_settings=None, additional_cust_args=None,
                 **kwargs):
        """
        Args:
            spec (dict): Specification of the job to run.
            neb_label (str): "1", "2"..., label neb run.
            from_images (bool): Set True to initialize from image structures, False starting
                        from relaxed endpoint structures.
            user_incar_settings (dict): Additional INCAR settings.
            user_kpoints_settings (dict): Additional KPOINTS settings.
            additional_cust_args (dict): Other kwargs that are passed to RunVaspCustodian.
            \*\*kwargs: Other kwargs that are passed to Firework.__init__.
        """
        assert neb_label.isdigit() and int(neb_label) >= 1
        label = "neb{}".format(neb_label)
        sort_tol = spec["sort_tol"]
        d_img = spec["d_img"]
        interpolation_type = spec["interpolation_type"]

        # Task 1: Write NEB input sets
        user_incar_settings = user_incar_settings or {}
        user_kpoints_settings = user_kpoints_settings or {}
        additional_cust_args = additional_cust_args or {}

        if from_images:
            write_neb_task = WriteNEBFromImages(neb_label=neb_label,
                                                user_incar_settings=user_incar_settings,
                                                user_kpoints_settings=user_kpoints_settings)

        else:  # from endpoints
            write_neb_task = WriteNEBFromEndpoints(
                user_incar_settings=user_incar_settings,
                user_kpoints_settings=user_kpoints_settings,
                output_dir=".", sort_tol=sort_tol, d_img=d_img,
                interpolation_type=interpolation_type)

        # Task 2: Run NEB using Custodian
        cust_args = {"job_type": "neb", "gzip_output": False,
                     "handler_group": "no_handler"}
        cust_args.update(additional_cust_args)
        run_neb_task = RunVaspCustodian(vasp_cmd=">>vasp_cmd<<",
                                        gamma_vasp_cmd=">>gamma_vasp_cmd<<",
                                        **cust_args)

        # Task 3, 4: Transfer and PassCalcLocs
        tasks = [write_neb_task, run_neb_task, TransferNEBTask(label=label),
                 PassCalcLocs(name=label)]

        super(NEBFW, self).__init__(tasks, spec=spec, name=label, **kwargs)<|MERGE_RESOLUTION|>--- conflicted
+++ resolved
@@ -37,21 +37,12 @@
     def __init__(self, structure, name="structure optimization",
                  vasp_input_set=None,
                  vasp_cmd=VASP_CMD, override_default_vasp_params=None,
-<<<<<<< HEAD
                  ediffg=None, db_file=DB_FILE, force_gamma=True,
                  job_type="double_relaxation_run", handler_group="default",
                  max_force_threshold=RELAX_MAX_FORCE,
                  auto_npar=">>auto_npar<<",
                  half_kpts_first_relax=HALF_KPOINTS_FIRST_RELAX, parents=None,
                  vasptodb_kwargs=None, **kwargs):
-=======
-                 ediffg=None, db_file=DB_FILE, 
-                 force_gamma=True, job_type="double_relaxation_run",
-                 max_force_threshold=RELAX_MAX_FORCE,
-                 auto_npar=">>auto_npar<<",
-                 half_kpts_first_relax=HALF_KPOINTS_FIRST_RELAX, parents=None,
-                 vasptodb_kwargs= None,**kwargs):
->>>>>>> 84fd8350
         """
         Optimize the given structure.
 
@@ -72,12 +63,7 @@
             auto_npar (bool or str): whether to set auto_npar. defaults to env_chk: ">>auto_npar<<"
             half_kpts_first_relax (bool): whether to use half the kpoints for the first relaxation
             parents ([Firework]): Parents of this particular Firework.
-<<<<<<< HEAD
             vasptodb_kwargs (dict): kwargs to pass to VaspToDb
-=======
-            vasptodb_kwargs: Passed to VaspToDB firetask for custom tasks to be passed on. 
-                Useful to add "task_fields_to_push" parameter
->>>>>>> 84fd8350
             \*\*kwargs: Other kwargs that are passed to Firework.__init__.
         """
         override_default_vasp_params = override_default_vasp_params or {}
@@ -100,11 +86,7 @@
                                   half_kpts_first_relax=half_kpts_first_relax))
         t.append(PassCalcLocs(name=name))
         t.append(
-<<<<<<< HEAD
-            VaspToDb(db_file=db_file, **vasptodb_kwargs))
-=======
             VaspToDb(db_file=db_file, additional_fields={"task_label": name}, **vasptodb_kwargs))
->>>>>>> 84fd8350
         super(OptimizeFW, self).__init__(t, parents=parents, name="{}-{}".
                                          format(
                                              structure.composition.reduced_formula, name),
