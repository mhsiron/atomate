# coding: utf-8

import warnings

from atomate.vasp.config import HALF_KPOINTS_FIRST_RELAX, RELAX_MAX_FORCE, \
    VASP_CMD, DB_FILE

"""
Defines standardized Fireworks that can be chained easily to perform various
sequences of VASP calculations.
"""

from fireworks import Firework

from pymatgen import Structure
from pymatgen.io.vasp.sets import MPRelaxSet, MITMDSet, MITRelaxSet, \
    MPStaticSet, MPSOCSet, LinearResponseUSet

from atomate.common.firetasks.glue_tasks import PassCalcLocs
from atomate.vasp.firetasks.glue_tasks import CopyVaspOutputs, pass_vasp_result
from atomate.vasp.firetasks.neb_tasks import TransferNEBTask
from atomate.vasp.firetasks.parse_outputs import VaspToDb, BoltztrapToDb
from atomate.vasp.firetasks.run_calc import RunVaspCustodian, RunBoltztrap
from atomate.vasp.firetasks.write_inputs import WriteNormalmodeDisplacedPoscar, \
    WriteTransmutedStructureIOSet, WriteVaspFromIOSet, WriteVaspHSEBSFromPrev, \
    WriteVaspNSCFFromPrev, WriteVaspSOCFromPrev, WriteVaspStaticFromPrev, \
    WriteVaspFromIOSetFromInterpolatedPOSCAR
from atomate.vasp.firetasks.neb_tasks import WriteNEBFromImages, \
    WriteNEBFromEndpoints


class OptimizeFW(Firework):

    def __init__(self, structure, name="structure optimization",
                 vasp_input_set=None,
                 vasp_cmd=VASP_CMD, override_default_vasp_params=None,
                 ediffg=None, db_file=DB_FILE,
                 force_gamma=True, job_type="double_relaxation_run",
                 max_force_threshold=RELAX_MAX_FORCE,
                 auto_npar=">>auto_npar<<",
                 half_kpts_first_relax=HALF_KPOINTS_FIRST_RELAX, parents=None,
                 **kwargs):
        """
        Optimize the given structure.

        Args:
            structure (Structure): Input structure.
            name (str): Name for the Firework.
            vasp_input_set (VaspInputSet): input set to use. Defaults to MPRelaxSet() if None.
            override_default_vasp_params (dict): If this is not None, these params are passed to
                the default vasp_input_set, i.e., MPRelaxSet. This allows one to easily override
                some settings, e.g., user_incar_settings, etc.
            vasp_cmd (str): Command to run vasp.
            ediffg (float): Shortcut to set ediffg in certain jobs
            db_file (str): Path to file specifying db credentials to place output parsing.
            force_gamma (bool): Force gamma centered kpoint generation
            job_type (str): custodian job type (default "double_relaxation_run")
            max_force_threshold (float): max force on a site allowed at end; otherwise, reject job
            auto_npar (bool or str): whether to set auto_npar. defaults to env_chk: ">>auto_npar<<"
            half_kpts_first_relax (bool): whether to use half the kpoints for the first relaxation
            parents ([Firework]): Parents of this particular Firework.
            \*\*kwargs: Other kwargs that are passed to Firework.__init__.
        """
        override_default_vasp_params = override_default_vasp_params or {}
        vasp_input_set = vasp_input_set or MPRelaxSet(structure,
                                                      force_gamma=force_gamma,
                                                      **override_default_vasp_params)

        if vasp_input_set.incar["ISIF"] in (0, 1, 2, 7) and job_type == "double_relaxation":
            warnings.warn(
                "A double relaxation run might not be appropriate with ISIF {}".format(
                    vasp_input_set.incar["ISIF"]))
        
        t = []
        t.append(WriteVaspFromIOSet(structure=structure,
                                    vasp_input_set=vasp_input_set))
        t.append(RunVaspCustodian(vasp_cmd=vasp_cmd, job_type=job_type,
                                  max_force_threshold=max_force_threshold,
                                  ediffg=ediffg,
                                  auto_npar=auto_npar,
                                  half_kpts_first_relax=half_kpts_first_relax))
        t.append(PassCalcLocs(name=name))
        t.append(
            VaspToDb(db_file=db_file, additional_fields={"task_label": name}))
        super(OptimizeFW, self).__init__(t, parents=parents, name="{}-{}".
                                         format(
                                             structure.composition.reduced_formula, name),
                                         **kwargs)


class StaticFW(Firework):

    def __init__(self, structure=None, name="static", vasp_input_set=None, vasp_input_set_params=None,
<<<<<<< HEAD
                 vasp_cmd="vasp", prev_calc_loc=True, prev_calc_dir=None, db_file=None, vasptodb_kwargs=None, parents=None, additional_files=None,contcar_to_poscar=True,**kwargs):
=======
                 vasp_cmd=VASP_CMD, prev_calc_loc=True, prev_calc_dir=None, db_file=DB_FILE, vasptodb_kwargs=None,
                 parents=None, **kwargs):
>>>>>>> 55f312e7
        """
        Standard static calculation Firework - either from a previous location or from a structure.

        Args:
            structure (Structure): Input structure. Note that for prev_calc_loc jobs, the structure
                is only used to set the name of the FW and any structure with the same composition
                can be used.
            name (str): Name for the Firework.
            vasp_input_set (VaspInputSet): input set to use (for jobs w/no parents)
                Defaults to MPStaticSet() if None.
            vasp_input_set_params (dict): Dict of vasp_input_set kwargs.
            vasp_cmd (str): Command to run vasp.
            prev_calc_loc (bool or str): If true (default), copies outputs from previous calc. If
                a str value, retrieves a previous calculation output by name. If False/None, will create
                new static calculation using the provided structure.
            prev_calc_dir (str): Path to a previous calculation to copy from
            db_file (str): Path to file specifying db credentials.
            parents (Firework): Parents of this particular Firework. FW or list of FWS.
            vasptodb_kwargs (dict): kwargs to pass to VaspToDb
            \*\*kwargs: Other kwargs that are passed to Firework.__init__.
        """
        t = []

        vasp_input_set_params = vasp_input_set_params or {}
        vasptodb_kwargs = vasptodb_kwargs or {}
        if "additional_fields" not in vasptodb_kwargs:
            vasptodb_kwargs["additional_fields"] = {}
        vasptodb_kwargs["additional_fields"]["task_label"] = name

        fw_name = "{}-{}".format(structure.composition.reduced_formula if structure else "unknown", name)

        if prev_calc_dir:
            t.append(CopyVaspOutputs(calc_dir=prev_calc_dir))
            t.append(WriteVaspStaticFromPrev(other_params=vasp_input_set_params))
        elif parents:
            if prev_calc_loc:
                t.append(CopyVaspOutputs(calc_loc=prev_calc_loc, additional_files=additional_files,
                                         contcar_to_poscar=contcar_to_poscar))
            t.append(WriteVaspStaticFromPrev(other_params=vasp_input_set_params))
        elif structure:
            vasp_input_set = vasp_input_set or MPStaticSet(structure, **vasp_input_set_params)
            t.append(WriteVaspFromIOSet(structure=structure,
                                        vasp_input_set=vasp_input_set))
        else:
            raise ValueError("Must specify structure or previous calculation")

        t.append(RunVaspCustodian(vasp_cmd=vasp_cmd, auto_npar=">>auto_npar<<"))
        t.append(PassCalcLocs(name=name))
        t.append(
            VaspToDb(db_file=db_file, **vasptodb_kwargs))
        super(StaticFW, self).__init__(t, parents=parents, name=fw_name, **kwargs)

class LinearResponseUFW(Firework):
    def __init__(self, structure=None, name="static", vasp_input_set=None, vasp_input_set_params=None,
                 vasp_cmd="vasp", prev_calc_loc=True, prev_calc_dir=None, db_file=None, vasptodb_kwargs=None, parents=None, additional_files=None,contcar_to_poscar=True,**kwargs):
        """
        Standard static calculation Firework - either from a previous location or from a structure.

        Args:
            structure (Structure): Input structure. Note that for prev_calc_loc jobs, the structure 
                is only used to set the name of the FW and any structure with the same composition 
                can be used.
            name (str): Name for the Firework.
            vasp_input_set (VaspInputSet): input set to use (for jobs w/no parents)
                Defaults to MPStaticSet() if None.
            vasp_input_set_params (dict): Dict of vasp_input_set kwargs.
            vasp_cmd (str): Command to run vasp.
            prev_calc_loc (bool or str): If true (default), copies outputs from previous calc. If 
                a str value, retrieves a previous calculation output by name. If False/None, will create
                new static calculation using the provided structure.
            prev_calc_dir (str): Path to a previous calculation to copy from
            db_file (str): Path to file specifying db credentials.
            parents (Firework): Parents of this particular Firework. FW or list of FWS.
            vasptodb_kwargs (dict): kwargs to pass to VaspToDb
            \*\*kwargs: Other kwargs that are passed to Firework.__init__.
        """
        t = []

        vasp_input_set_params = vasp_input_set_params or {}
        vasptodb_kwargs = vasptodb_kwargs or {}
        if "additional_fields" not in vasptodb_kwargs:
            vasptodb_kwargs["additional_fields"] = {}
        vasptodb_kwargs["additional_fields"]["task_label"] = name

        fw_name = "{}-{}".format(structure.composition.reduced_formula if structure else "unknown", name)

        if prev_calc_dir:
            t.append(CopyVaspOutputs(calc_dir=prev_calc_dir))
            t.append(WriteVaspStaticFromPrev(other_params=vasp_input_set_params))
        elif parents:
            if prev_calc_loc:
                t.append(CopyVaspOutputs(calc_loc=prev_calc_loc, additional_files=additional_files,
                                         contcar_to_poscar=contcar_to_poscar))
            t.append(WriteVaspStaticFromPrev(other_params=vasp_input_set_params))
        elif structure:
            vasp_input_set = vasp_input_set or LinearResponseUSet(structure, **vasp_input_set_params)
            t.append(WriteVaspFromIOSet(structure=structure,
                                        vasp_input_set=vasp_input_set,
                                        vasp_input_set_params=vasp_input_set_params))
        else:
            raise ValueError("Must specify structure or previous calculation")

        t.append(RunVaspCustodian(vasp_cmd=vasp_cmd, auto_npar=">>auto_npar<<"))
        t.append(PassCalcLocs(name=name))
        t.append(
            VaspToDb(db_file=db_file, **vasptodb_kwargs))
        super(LinearResponseUFW, self).__init__(t, parents=parents, name=fw_name, **kwargs)



class StaticInterpolateFW(Firework):

    def __init__(self, structure, start, end, name="static", vasp_input_set="MPStaticSet",
                 vasp_input_set_params=None, vasp_cmd=VASP_CMD, db_file=DB_FILE,
                 parents=None, this_image=None, nimages=None, autosort_tol=0, **kwargs):
        """
        Standard static calculation Firework that interpolates structures from two previous calculations.

        Args:
            structure (Structure): Input structure used to name FireWork.
            start (str): PassCalcLoc name of StaticFW or RelaxFW run of starting structure.
            end (str): PassCalcLoc name of StaticFW or RelaxFW run of ending structure.
            name (str): Name for the Firework.
            vasp_input_set (str): Input set to use. Defaults to MPStaticSet.
            vasp_input_set_params (dict): Dict of vasp_input_set_kwargs.
            vasp_cmd (str): Command to run vasp.
            copy_vasp_outputs (bool): Whether to copy outputs from previous run. Defaults to True.
            db_file (str): Path to file specifying db credentials.
            parents (Firework): Parents of this particular Firework. FW or list of FWS.
            this_image (int): which interpolation to use for this run
            nimages (int): number of interpolations
            autosort_tol (float): a distance tolerance in angstrom in which
                to automatically sort end_structure to match to the closest
                points in this particular structure.
            \*\*kwargs: Other kwargs that are passed to Firework.__init__.
        """
        t = []

        vasp_input_set_params = vasp_input_set_params or {}

        t.append(WriteVaspFromIOSetFromInterpolatedPOSCAR(
            start=start, end=end, this_image=this_image, nimages=nimages,
            autosort_tol=autosort_tol, vasp_input_set=vasp_input_set,
            vasp_input_params=vasp_input_set_params))

        t.append(RunVaspCustodian(vasp_cmd=vasp_cmd, auto_npar=">>auto_npar<<"))
        t.append(PassCalcLocs(name=name))
        t.append(VaspToDb(db_file=db_file, additional_fields={"task_label": name}))

        super(StaticInterpolateFW, self).__init__(t, parents=parents, name="{}-{}".format(
            structure.composition.reduced_formula, name), **kwargs)


class HSEBSFW(Firework):

    def __init__(self, parents=None, prev_calc_dir=None, structure=None, mode="gap", name=None,
                 vasp_cmd=VASP_CMD, db_file=DB_FILE,
                 **kwargs):
        """
        For getting a more accurate band gap or a full band structure with HSE - requires previous
        calculation that gives VBM/CBM info or the high-symmetry kpoints.

        Args:
            parents (Firework): Parents of this particular Firework. FW or list of FWS.
            prev_calc_dir (str): Path to a previous calculation to copy from
            structure (Structure): Input structure - used only to set the name of the FW.
            mode (string): options:
                "line" to get a full band structure along symmetry lines or
                "uniform" for uniform mesh band structure or
                "gap" to get the energy at the CBM and VBM
            name (str): Name for the Firework.
            vasp_cmd (str): Command to run vasp.
            db_file (str): Path to file specifying db credentials.
            \*\*kwargs: Other kwargs that are passed to Firework.__init__.
        """
        name = name if name else "{} {}".format("hse", mode)

        fw_name = "{}-{}".format(structure.composition.reduced_formula if structure else "unknown", name)

        t = []
        if prev_calc_dir:
            t.append(CopyVaspOutputs(calc_dir=prev_calc_dir, additional_files=["CHGCAR"]))
        elif parents:
            t.append(CopyVaspOutputs(calc_loc=True, additional_files=["CHGCAR"]))
        else:
            raise ValueError("Must specify a previous calculation for HSEBSFW")

        t.append(WriteVaspHSEBSFromPrev(prev_calc_dir='.', mode=mode))
        t.append(RunVaspCustodian(vasp_cmd=vasp_cmd))
        t.append(PassCalcLocs(name=name))

        parse_dos = True if mode == "uniform" else False
        bandstructure_mode = mode if mode in ["line", "uniform"] else "line"

        t.append(
            VaspToDb(db_file=db_file, additional_fields={"task_label": name},
                     parse_dos=parse_dos,
                     bandstructure_mode=bandstructure_mode))
        super(HSEBSFW, self).__init__(t, parents=parents, name=fw_name, **kwargs)


class NonSCFFW(Firework):

    def __init__(self, parents=None, prev_calc_dir=None, structure=None,
                 name="nscf", mode="uniform", vasp_cmd=VASP_CMD,
                 copy_vasp_outputs=True, db_file=DB_FILE,
                 input_set_overrides=None, **kwargs):
        """
        Standard NonSCF Calculation Firework supporting uniform and line modes.

        Args:
            structure (Structure): Input structure - used only to set the name
                of the FW.
            name (str): Name for the Firework.
            mode (str): "uniform" or "line" mode.
            vasp_cmd (str): Command to run vasp.
            copy_vasp_outputs (bool): Whether to copy outputs from previous
                run. Defaults to True.
            prev_calc_dir (str): Path to a previous calculation to copy from
            db_file (str): Path to file specifying db credentials.
            parents (Firework): Parents of this particular Firework.
                FW or list of FWS.
            input_set_overrides (dict): Arguments passed to the
                "from_prev_calc" method of the MPNonSCFSet. This parameter
                allows a user to modify the default values of the input set.
                For example, passing the key value pair
                    {'reciprocal_density': 1000}
                will override default k-point meshes for uniform calculations.
            \*\*kwargs: Other kwargs that are passed to Firework.__init__.
        """
        input_set_overrides = input_set_overrides or {}

        fw_name = "{}-{} {}".format(structure.composition.reduced_formula if
                                    structure else "unknown", name, mode)
        t = []

        if prev_calc_dir:
            t.append(CopyVaspOutputs(calc_dir=prev_calc_dir,
                                     additional_files=["CHGCAR"]))
        elif parents:
            t.append(CopyVaspOutputs(calc_loc=True,
                                     additional_files=["CHGCAR"]))
        else:
            raise ValueError("Must specify previous calculation for NonSCFFW")

        mode = mode.lower()
        if mode == "uniform":
            t.append(
                WriteVaspNSCFFromPrev(prev_calc_dir=".", mode="uniform",
                                      **input_set_overrides))
        else:
            t.append(WriteVaspNSCFFromPrev(prev_calc_dir=".", mode="line",
                                           **input_set_overrides))

        t.append(RunVaspCustodian(vasp_cmd=vasp_cmd,
                                  auto_npar=">>auto_npar<<"))
        t.append(PassCalcLocs(name=name))
        t.append(VaspToDb(db_file=db_file,
                          additional_fields={"task_label": name + " " + mode},
                          parse_dos=(mode == "uniform"),
                          bandstructure_mode=mode))

        super(NonSCFFW, self).__init__(t, parents=parents, name=fw_name,
                                       **kwargs)


class LepsFW(Firework):

    def __init__(self, structure, name="static dielectric", vasp_cmd=VASP_CMD,
                 copy_vasp_outputs=True,
                 db_file=DB_FILE, parents=None, phonon=False, mode=None,
                 displacement=None,
                 user_incar_settings=None, **kwargs):
        """
        Standard static calculation Firework for dielectric constants using DFPT.

        Args:
            structure (Structure): Input structure. If copy_vasp_outputs, used only to set the
                name of the FW.
            name (str): Name for the Firework.
            vasp_cmd (str): Command to run vasp.
            copy_vasp_outputs (bool): Whether to copy outputs from previous
                run. Defaults to True.
            db_file (str): Path to file specifying db credentials.
            parents (Firework): Parents of this particular Firework.
                FW or list of FWS.
            phonon (bool): Whether or not to extract normal modes and pass it. This argument along
                with the mode and displacement arguments must be set for the calculation of
                dielectric constant in the Raman tensor workflow.
            mode (int): normal mode index.
            displacement (float): displacement along the normal mode in Angstroms.
            user_incar_settings (dict): Parameters in INCAR to override
            \*\*kwargs: Other kwargs that are passed to Firework.__init__.
        """
        warnings.warn(
            "This firework will be removed soon. Use DFPTFW and/or RamanFW fireworks.")
        user_incar_settings = user_incar_settings or {}
        t = []

        if copy_vasp_outputs:
            t.append(CopyVaspOutputs(calc_loc=True, additional_files=["CHGCAR"],
                                     contcar_to_poscar=True))
            t.append(WriteVaspStaticFromPrev(lepsilon=True,
                                             other_params={
                                                 'user_incar_settings': user_incar_settings}))
        else:
            vasp_input_set = MPStaticSet(structure, lepsilon=True,
                                         user_incar_settings=user_incar_settings)
            t.append(WriteVaspFromIOSet(structure=structure,
                                        vasp_input_set=vasp_input_set))

        if phonon:
            if mode is None and displacement is None:
                name = "{} {}".format("phonon", name)
                t.append(RunVaspCustodian(vasp_cmd=vasp_cmd))
                t.append(pass_vasp_result({"structure": "a>>final_structure",
                                           "eigenvals": "a>>normalmode_eigenvals",
                                           "eigenvecs": "a>>normalmode_eigenvecs"},
                                          parse_eigen=True,
                                          mod_spec_key="normalmodes"))
            else:
                name = "raman_{}_{} {}".format(str(mode), str(displacement),
                                               name)
                key = "{}_{}".format(mode, displacement).replace('-',
                                                                 'm').replace(
                    '.', 'd')
                pass_fw = pass_vasp_result(
                    pass_dict={"mode": mode, "displacement": displacement,
                               "epsilon": "a>>epsilon_static"},
                    mod_spec_key="raman_epsilon->" + key,
                    parse_eigen=True)
                t.extend([WriteNormalmodeDisplacedPoscar(mode=mode,
                                                         displacement=displacement),
                          RunVaspCustodian(vasp_cmd=vasp_cmd), pass_fw])
        else:
            t.append(RunVaspCustodian(vasp_cmd=vasp_cmd))

        t.extend([PassCalcLocs(name=name),
                  VaspToDb(db_file=db_file,
                           additional_fields={"task_label": name})])

        super(LepsFW, self).__init__(t, parents=parents, name="{}-{}".format(
            structure.composition.reduced_formula, name), **kwargs)


class DFPTFW(Firework):

    def __init__(self, structure=None, prev_calc_dir=None, name="static dielectric", vasp_cmd=VASP_CMD,
                 copy_vasp_outputs=True, lepsilon=True,
                 db_file=DB_FILE, parents=None, user_incar_settings=None,
                 pass_nm_results=False, **kwargs):
        """
         Static DFPT calculation Firework

        Args:
            structure (Structure): Input structure. If copy_vasp_outputs, used only to set the
                name of the FW.
            name (str): Name for the Firework.
            lepsilon (bool): Turn on LEPSILON to calculate polar properties
            vasp_cmd (str): Command to run vasp.
            copy_vasp_outputs (str or bool): Whether to copy outputs from previous
                run. Defaults to True.
            prev_calc_dir (str): Path to a previous calculation to copy from
            db_file (str): Path to file specifying db credentials.
            parents (Firework): Parents of this particular Firework.
                FW or list of FWS.
            user_incar_settings (dict): Parameters in INCAR to override
            pass_nm_results (bool): if true the normal mode eigen vals and vecs are passed so that
                next firework can use it.
            \*\*kwargs: Other kwargs that are passed to Firework.__init__.
        """
        name = "static dielectric" if lepsilon else "phonon"

        fw_name = "{}-{}".format(structure.composition.reduced_formula if structure else "unknown", name)

        user_incar_settings = user_incar_settings or {}
        t = []

        if prev_calc_dir:
            t.append(CopyVaspOutputs(calc_dir=prev_calc_dir, contcar_to_poscar=True))
            t.append(WriteVaspStaticFromPrev(lepsilon=lepsilon, other_params={
                'user_incar_settings': user_incar_settings, 'force_gamma': True}))
        elif parents and copy_vasp_outputs:
            t.append(CopyVaspOutputs(calc_loc=True, contcar_to_poscar=True))
            t.append(WriteVaspStaticFromPrev(lepsilon=lepsilon, other_params={
                'user_incar_settings': user_incar_settings, 'force_gamma': True}))
        elif structure:
            vasp_input_set = MPStaticSet(structure, lepsilon=lepsilon, force_gamma=True,
                                         user_incar_settings=user_incar_settings)
            t.append(WriteVaspFromIOSet(structure=structure,
                                        vasp_input_set=vasp_input_set))
        else:
            raise ValueError("Must specify structure or previous calculation")

        t.append(RunVaspCustodian(vasp_cmd=vasp_cmd))

        if pass_nm_results:
            t.append(pass_vasp_result({"structure": "a>>final_structure",
                                       "eigenvals": "a>>normalmode_eigenvals",
                                       "eigenvecs": "a>>normalmode_eigenvecs"},
                                      parse_eigen=True,
                                      mod_spec_key="normalmodes"))

        t.append(PassCalcLocs(name=name))
        t.append(VaspToDb(db_file=db_file, additional_fields={"task_label": name}))

        super(DFPTFW, self).__init__(t, parents=parents, name=fw_name, **kwargs)


class RamanFW(Firework):

    def __init__(self, mode, displacement, prev_calc_dir=None, structure=None, name="raman",
                 vasp_cmd=VASP_CMD, db_file=DB_FILE,
                 parents=None, user_incar_settings=None, **kwargs):
        """
        Static calculation Firework that computes the DFPT dielectric constant for
        structure displaced along the given normal mode direction.

        Args:
            structure (Structure): Input structure. If copy_vasp_outputs, used only to set the
                name of the FW.
            mode (int): normal mode index.
            displacement (float): displacement along the normal mode in Angstroms.
            name (str): Name for the Firework.
            prev_calc_dir (str): Path to a previous calculation to copy from
            vasp_cmd (str): Command to run vasp.
            db_file (str): Path to file specifying db credentials.
            parents (Firework): Parents of this particular Firework.
                FW or list of FWS.
            user_incar_settings (dict): Parameters in INCAR to override
            \*\*kwargs: Other kwargs that are passed to Firework.__init__.
        """
        name = "{}_{}_{}".format(name, str(mode), str(displacement))
        fw_name = "{}-{}".format(structure.composition.reduced_formula if structure else "unknown", name)

        user_incar_settings = user_incar_settings or {}

        t = []

        if prev_calc_dir:
            t.append(CopyVaspOutputs(calc_dir=prev_calc_dir, contcar_to_poscar=True))
        elif parents:
            t.append(CopyVaspOutputs(calc_loc=True, contcar_to_poscar=True))
        else:
            raise ValueError("Must specify a previous calculation")

        t.append(WriteVaspStaticFromPrev(lepsilon=True, other_params={
            'user_incar_settings': user_incar_settings}))

        t.append(WriteNormalmodeDisplacedPoscar(mode=mode,
                                                displacement=displacement))

        t.append(RunVaspCustodian(vasp_cmd=vasp_cmd))

        key = "{}_{}".format(mode, displacement).replace('-', 'm').replace('.',
                                                                           'd')
        t.append(pass_vasp_result(pass_dict={"mode": mode,
                                             "displacement": displacement,
                                             "epsilon": "a>>epsilon_static"},
                                  mod_spec_key="raman_epsilon->{}".format(key),
                                  parse_eigen=True))

        t.append(PassCalcLocs(name=name))

        t.append(
            VaspToDb(db_file=db_file, additional_fields={"task_label": name}))

        super(RamanFW, self).__init__(t, parents=parents, name=fw_name, **kwargs)


class SOCFW(Firework):

    def __init__(self, magmom, structure=None, name="spin-orbit coupling",
                 saxis=(0, 0, 1), prev_calc_dir=None,
                 vasp_cmd="vasp_ncl", copy_vasp_outputs=True, db_file=None,
                 parents=None, **kwargs):
        """
        Firework for spin orbit coupling calculation.

        Args:
            structure (Structure): Input structure. If copy_vasp_outputs, used only to set the
                name of the FW.
            name (str): Name for the Firework.
            prev_calc_dir (str): Path to a previous calculation to copy from
            vasp_cmd (str): Command to run vasp.
            copy_vasp_outputs (bool): Whether to copy outputs from previous
                run. Defaults to True.
            db_file (str): Path to file specifying db credentials.
            parents (Firework): Parents of this particular Firework.
                FW or list of FWS.
            \*\*kwargs: Other kwargs that are passed to Firework.__init__.
        """
        fw_name = "{}-{}".format(structure.composition.reduced_formula if structure else "unknown", name)

        t = []
        if prev_calc_dir:
            t.append(CopyVaspOutputs(calc_dir=prev_calc_dir, additional_files=["CHGCAR"], contcar_to_poscar=True))
            t.append(WriteVaspSOCFromPrev(prev_calc_dir=".", magmom=magmom,
                                          saxis=saxis))
        elif parents and copy_vasp_outputs:
            t.append(CopyVaspOutputs(calc_loc=True, additional_files=["CHGCAR"],
                                     contcar_to_poscar=True))
            t.append(WriteVaspSOCFromPrev(prev_calc_dir=".", magmom=magmom,
                                          saxis=saxis))
        elif structure:
            vasp_input_set = MPSOCSet(structure)
            t.append(WriteVaspFromIOSet(structure=structure,
                                        vasp_input_set=vasp_input_set))
        else:
            raise ValueError("Must specify structure or previous calculation.")

        t.extend(
            [RunVaspCustodian(vasp_cmd=vasp_cmd, auto_npar=">>auto_npar<<"),
             PassCalcLocs(name=name),
             VaspToDb(db_file=db_file, additional_fields={"task_label": name})])
        super(SOCFW, self).__init__(t, parents=parents, name=fw_name, **kwargs)


class TransmuterFW(Firework):

    def __init__(self, structure, transformations, transformation_params=None,
                 vasp_input_set=None, prev_calc_dir=None,
                 name="structure transmuter", vasp_cmd=VASP_CMD,
                 copy_vasp_outputs=True, db_file=DB_FILE,
                 parents=None, override_default_vasp_params=None, **kwargs):
        """
        Apply the transformations to the input structure, write the input set corresponding
        to the transformed structure, and run vasp on them.  Note that if a transformation yields
        many structures from one, only the last structure in the list is used.

        Args:
            structure (Structure): Input structure.
            transformations (list): list of names of transformation classes as defined in
                the modules in pymatgen.transformations.
                eg:  transformations=['DeformStructureTransformation', 'SupercellTransformation']
            transformation_params (list): list of dicts where each dict specify the input
                parameters to instantiate the transformation class in the transformations list.
            vasp_input_set (VaspInputSet): VASP input set, used to write the input set for the
                transmuted structure.
            name (string): Name for the Firework.
            vasp_cmd (string): Command to run vasp.
            copy_vasp_outputs (bool): Whether to copy outputs from previous run. Defaults to True.
            prev_calc_dir (str): Path to a previous calculation to copy from
            db_file (string): Path to file specifying db credentials.
            parents (Firework): Parents of this particular Firework. FW or list of FWS.
            override_default_vasp_params (dict): additional user input settings for vasp_input_set.
            \*\*kwargs: Other kwargs that are passed to Firework.__init__.
        """
        fw_name = "{}-{}".format(structure.composition.reduced_formula, name)
        override_default_vasp_params = override_default_vasp_params or {}
        t = []

        vasp_input_set = vasp_input_set or MPStaticSet(structure,
                                                       force_gamma=True,
                                                       **override_default_vasp_params)

        if prev_calc_dir:
            t.append(CopyVaspOutputs(calc_dir=prev_calc_dir, contcar_to_poscar=True))
            t.append(
                WriteTransmutedStructureIOSet(transformations=transformations,
                                              transformation_params=transformation_params,
                                              vasp_input_set=vasp_input_set,
                                              override_default_vasp_params=override_default_vasp_params,
                                              prev_calc_dir="."))
        elif copy_vasp_outputs:
            t.append(CopyVaspOutputs(calc_loc=True, contcar_to_poscar=True))
            t.append(
                WriteTransmutedStructureIOSet(structure=structure,
                                              transformations=transformations,
                                              transformation_params=transformation_params,
                                              vasp_input_set=vasp_input_set,
                                              override_default_vasp_params=override_default_vasp_params,
                                              prev_calc_dir="."))
        elif structure:
            t.append(WriteTransmutedStructureIOSet(structure=structure,
                                                   transformations=transformations,
                                                   transformation_params=transformation_params,
                                                   vasp_input_set=vasp_input_set,
                                                   override_default_vasp_params=override_default_vasp_params))
        else:
            raise ValueError("Must specify structure or previous calculation")

        t.append(RunVaspCustodian(vasp_cmd=vasp_cmd))
        t.append(PassCalcLocs(name=name))
        t.append(VaspToDb(db_file=db_file,
                          additional_fields={
                              "task_label": name,
                              "transmuter": {"transformations": transformations,
                                             "transformation_params": transformation_params}
                          }))

        super(TransmuterFW, self).__init__(t, parents=parents,
                                           name=fw_name, **kwargs)


class MDFW(Firework):

    def __init__(self, structure, start_temp, end_temp, nsteps,
                 name="molecular dynamics",
                 vasp_input_set=None, vasp_cmd=VASP_CMD,
                 override_default_vasp_params=None,
                 wall_time=19200, db_file=DB_FILE, parents=None,
                 copy_vasp_outputs=True, **kwargs):
        """
        Standard firework for a single MD run.

        Args:
            structure (Structure): Input structure.
            start_temp (float): Start temperature of MD run.
            end_temp (float): End temperature of MD run.
            nsteps (int): Number of MD steps
            name (string): Name for the Firework.
            vasp_input_set (string): string name for the VASP input set (e.g.,
                "MITMDVaspInputSet").
            vasp_cmd (string): Command to run vasp.
            override_default_vasp_params (dict): If this is not None,
                these params are passed to the default vasp_input_set, i.e.,
                MITMDSet. This allows one to easily override some
                settings, e.g., user_incar_settings, etc. Particular to MD,
                one can control time_step and all other settings of the input set.
            wall_time (int): Total wall time in seconds before writing STOPCAR.
            copy_vasp_outputs (bool): Whether to copy outputs from previous run. Defaults to True.
            db_file (string): Path to file specifying db credentials.
            parents (Firework): Parents of this particular Firework. FW or list of FWS.
            \*\*kwargs: Other kwargs that are passed to Firework.__init__.
        """
        override_default_vasp_params = override_default_vasp_params or {}
        vasp_input_set = vasp_input_set or MITMDSet(structure,
                                                    start_temp=start_temp,
                                                    end_temp=end_temp,
                                                    nsteps=nsteps,
                                                    **override_default_vasp_params)

        t = []
        if copy_vasp_outputs:
            t.append(CopyVaspOutputs(calc_loc=True, additional_files=["CHGCAR"],
                                     contcar_to_poscar=True))

        t.append(WriteVaspFromIOSet(structure=structure,
                                    vasp_input_set=vasp_input_set))
        t.append(RunVaspCustodian(vasp_cmd=vasp_cmd,
                                  gamma_vasp_cmd=">>gamma_vasp_cmd<<",
                                  handler_group="md", wall_time=wall_time))
        t.append(PassCalcLocs(name=name))
        t.append(VaspToDb(db_file=db_file,
                          additional_fields={"task_label": name},
                          defuse_unsuccessful=False))
        super(MDFW, self).__init__(t, parents=parents,
                                   name="{}-{}".format(
                                       structure.composition.reduced_formula,
                                       name),
                                   **kwargs)


class BoltztrapFW(Firework):

    def __init__(self, parents=None, structure=None, name="boltztrap", db_file=None,
                 scissor=0.0, doping=None, tmax=1300, tgrid=50, prev_calc_dir=None,
                 soc=False, additional_fields=None, **kwargs):
        """
        Run Boltztrap (which includes writing bolztrap input files and parsing outputs). Assumes
        you have a previous FW with the calc_locs passed into the current FW.

        Args:
            structure (Structure): - only used for setting name of FW
            name (str): name of this FW
            db_file (str): path to the db file
            parents (Firework): Parents of this particular Firework. FW or list of FWS.
            prev_calc_dir (str): Path to a previous calculation to copy from
            scissor (float): if scissor > 0, apply scissor on the band structure so that new
                band gap = scissor (in eV)
            doping: ([float]) doping levels you want to compute
            tmax: (float) max temperature to evaluate
            tgrid: (float) temperature interval
            soc (bool): whether the band structure is calculated with spin-orbit coupling
            additional_fields (dict): fields added to the document such as user-defined tags or name, ids, etc
            \*\*kwargs: Other kwargs that are passed to Firework.__init__.
        """
        fw_name = "{}-{}".format(structure.composition.reduced_formula if structure else "unknown", name)

        additional_fields = additional_fields or {}

        t = []

        if prev_calc_dir:
            t.append(CopyVaspOutputs(calc_dir=prev_calc_dir, contcar_to_poscar=True))
        elif parents:
            t.append(CopyVaspOutputs(calc_loc=True, contcar_to_poscar=True))
        else:
            raise ValueError("Must specify structure or previous calculation")

        t.extend([RunBoltztrap(scissor=scissor, soc=soc, doping=doping, tmax=tmax, tgrid=tgrid),
                  BoltztrapToDb(db_file=db_file, additional_fields=additional_fields),
                  PassCalcLocs(name=name)])

        super(BoltztrapFW, self).__init__(t, parents=parents, name=fw_name, **kwargs)


class NEBRelaxationFW(Firework):
    """
    Relaxation Firework in NEB Workflow.

    Task 1) Read in a structure with "st_label" ("rlx", "ep0" or "ep1") and generates input sets.
    Task 2) Run VASP using Custodian
    Task 3) Update structure to spec
    Task 4) Pass CalcLocs named "{}_dir".format(st_label)
    """

    def __init__(self, spec, label, user_incar_settings=None,
                 user_kpoints_settings=None,
                 additional_cust_args=None, **kwargs):
        """
        Args:
            spec (dict): Specification of the job to run.
            label (str): "parent", "ep0" or "ep1"
            vasp_input_set (VaspInputSet): Input set to use.
            user_kpoints_settings (dict): Additional KPOINTS settings.
            additional_cust_args (dict): Other kwargs that are passed to RunVaspCustodian.
            \*\*kwargs: Other kwargs that are passed to Firework.__init__.
        """

        # Get structure from spec
        assert label in ["parent", "ep0", "ep1"]
        structure_dict = spec[label]
        structure = Structure.from_dict(structure_dict)

        user_incar_settings = user_incar_settings or {}
        user_kpoints_settings = user_kpoints_settings or {}
        additional_cust_args = additional_cust_args or {}

        # Task 1: Write input sets
        if label == 'parent':
            vasp_input_set = MITRelaxSet(structure,
                                         user_incar_settings=user_incar_settings,
                                         user_kpoints_settings=user_kpoints_settings)
        else:  # label == "ep0" or "ep1"
            from pymatgen_diffusion.neb.io import MVLCINEBEndPointSet

            vasp_input_set = MVLCINEBEndPointSet(structure,
                                                 user_incar_settings=user_incar_settings,
                                                 user_kpoints_settings=user_kpoints_settings)

        write_ep_task = WriteVaspFromIOSet(structure=structure,
                                           vasp_input_set=vasp_input_set)

        # Task 2: Run VASP using Custodian
        cust_args = {"job_type": "normal", "gzip_output": False,
                     "handler_group": "no_handler"}
        cust_args.update(additional_cust_args)
        run_vasp = RunVaspCustodian(vasp_cmd=">>vasp_cmd<<",
                                    gamma_vasp_cmd=">>gamma_vasp_cmd<<",
                                    **cust_args)

        # Task 3, 4: Transfer and PassCalLocs
        tasks = [write_ep_task, run_vasp, TransferNEBTask(label=label),
                 PassCalcLocs(name=label)]

        super(NEBRelaxationFW, self).__init__(tasks, spec=spec, name=label,
                                              **kwargs)


class NEBFW(Firework):
    """
    CI-NEB Firework in NEB Workflow.

    Task 1) Read in image structures from spec and generates input sets.
            The group of structures are labeled with neb_label (1, 2...)
    Task 2) Run NEB VASP using Custodian
    Task 3) Update structure to spec
    Task 4) Pass CalcLocs named "neb_{}".format(neb_label)
    """

    def __init__(self, spec, neb_label, from_images=True,
                 user_incar_settings=None,
                 user_kpoints_settings=None, additional_cust_args=None,
                 **kwargs):
        """
        Args:
            spec (dict): Specification of the job to run.
            neb_label (str): "1", "2"..., label neb run.
            from_images (bool): Set True to initialize from image structures, False starting
                        from relaxed endpoint structures.
            user_incar_settings (dict): Additional INCAR settings.
            user_kpoints_settings (dict): Additional KPOINTS settings.
            additional_cust_args (dict): Other kwargs that are passed to RunVaspCustodian.
            \*\*kwargs: Other kwargs that are passed to Firework.__init__.
        """
        assert neb_label.isdigit() and int(neb_label) >= 1
        label = "neb{}".format(neb_label)
        sort_tol = spec["sort_tol"]
        d_img = spec["d_img"]
        interpolation_type = spec["interpolation_type"]

        # Task 1: Write NEB input sets
        user_incar_settings = user_incar_settings or {}
        user_kpoints_settings = user_kpoints_settings or {}
        additional_cust_args = additional_cust_args or {}

        if from_images:
            write_neb_task = WriteNEBFromImages(neb_label=neb_label,
                                                user_incar_settings=user_incar_settings,
                                                user_kpoints_settings=user_kpoints_settings)

        else:  # from endpoints
            write_neb_task = WriteNEBFromEndpoints(
                user_incar_settings=user_incar_settings,
                user_kpoints_settings=user_kpoints_settings,
                sort_tol=sort_tol, d_img=d_img,
                interpolation_type=interpolation_type)

        # Task 2: Run NEB using Custodian
        cust_args = {"job_type": "neb", "gzip_output": False,
                     "handler_group": "no_handler"}
        cust_args.update(additional_cust_args)
        run_neb_task = RunVaspCustodian(vasp_cmd=">>vasp_cmd<<",
                                        gamma_vasp_cmd=">>gamma_vasp_cmd<<",
                                        **cust_args)

        # Task 3, 4: Transfer and PassCalcLocs
        tasks = [write_neb_task, run_neb_task, TransferNEBTask(label=label),
                 PassCalcLocs(name=label)]

        super(NEBFW, self).__init__(tasks, spec=spec, name=label, **kwargs)<|MERGE_RESOLUTION|>--- conflicted
+++ resolved
@@ -91,12 +91,8 @@
 class StaticFW(Firework):
 
     def __init__(self, structure=None, name="static", vasp_input_set=None, vasp_input_set_params=None,
-<<<<<<< HEAD
-                 vasp_cmd="vasp", prev_calc_loc=True, prev_calc_dir=None, db_file=None, vasptodb_kwargs=None, parents=None, additional_files=None,contcar_to_poscar=True,**kwargs):
-=======
                  vasp_cmd=VASP_CMD, prev_calc_loc=True, prev_calc_dir=None, db_file=DB_FILE, vasptodb_kwargs=None,
                  parents=None, **kwargs):
->>>>>>> 55f312e7
         """
         Standard static calculation Firework - either from a previous location or from a structure.
 
@@ -133,8 +129,7 @@
             t.append(WriteVaspStaticFromPrev(other_params=vasp_input_set_params))
         elif parents:
             if prev_calc_loc:
-                t.append(CopyVaspOutputs(calc_loc=prev_calc_loc, additional_files=additional_files,
-                                         contcar_to_poscar=contcar_to_poscar))
+                t.append(CopyVaspOutputs(calc_loc=prev_calc_loc))
             t.append(WriteVaspStaticFromPrev(other_params=vasp_input_set_params))
         elif structure:
             vasp_input_set = vasp_input_set or MPStaticSet(structure, **vasp_input_set_params)
