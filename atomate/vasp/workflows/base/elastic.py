# coding: utf-8

from __future__ import absolute_import, division, print_function, unicode_literals

"""
This module defines the elastic workflow
"""
import itertools
import numpy as np

from pymatgen.analysis.elasticity.strain import Deformation, Strain
from pymatgen.symmetry.analyzer import SpacegroupAnalyzer

from fireworks import Firework, Workflow

from atomate.utils.utils import get_logger, append_fw_wf
from atomate.vasp.workflows.base.deformations import get_wf_deformations
from atomate.vasp.firetasks.parse_outputs import ElasticTensorToDbTask

# HACK
from atomate.vasp.powerups import add_common_powerups, add_modify_incar

__author__ = 'Shyam Dwaraknath, Joseph Montoya'
__email__ = 'shyamd@lbl.gov, montoyjh@lbl.gov'

logger = get_logger(__name__)


def get_wf_elastic_constant(structure, strain_states=None, stencils=None,
                            explicit_strains=[], db_file=None, conventional=True, 
                            order=2, **kwargs):
    """
    Returns a workflow to calculate elastic constants.

    Firework 1 : write vasp input set for structural relaxation,
                 run vasp,
                 pass run location,
                 database insertion.

    Firework 2 - number of total deformations: Static runs on the deformed structures
    
    last Firework : Analyze Stress/Strain data and fit the elastic tensor

    Args:
        structure (Structure): input structure to be optimized and run.
        norm_strains (list of floats): list of values to for normal deformations.
        shear_strains (list of floats): list of values to for shear deformations.
        additional_strains (list of 3x3 array-likes): list of additional deformations.
        db_file (str): path to file containing the database credentials.
        toec (bool): whether to include TOEC analysis
        kwargs (keyword arguments): additional kwargs to be passed to get_wf_deformations

    Returns:
        Workflow
    """
    # Convert to conventional if specified
    if conventional:
        structure = SpacegroupAnalyzer(structure).get_conventional_standard_structure()

    strains = [Strain.from_voigt(strain) for strain in explicit_strains]
    if strain_states is None:
        strain_states = get_default_strain_states(order)
    if stencils is None:
        stencils = [np.linspace(-0.01, 0.01, 5 + (order-2)*2)]*len(strain_states)
    if np.array(stencils).ndim == 1:
        stencils = [stencils]*len(strain_states)
    for state, stencil in zip(strain_states, stencils):
        strains.extend([Strain.from_voigt(s*np.array(state)) for s in stencil])

    # Remove zero strains
    strains = [strain for strain in strains if not (abs(strain) < 1e-10).all()]
    vstrains = [strain.voigt for strain in strains]
    if np.linalg.matrix_rank(vstrains) < 6:
        # TODO: check for sufficiency of input for nth order
        raise ValueError("Strain list is insufficient to fit an elastic tensor")

    deformations = [s.deformation_matrix for s in strains]
    wf_elastic = get_wf_deformations(structure, deformations, pass_stress_strain=True, 
            name="deformation", relax_deformed=True, tag="elastic", **kwargs)

    fw_analysis = Firework(ElasticTensorToDbTask(structure=structure, db_file=db_file, order=order),
                           name="Analyze Elastic Data", spec={"_allow_fizzled_parents": True})
    append_fw_wf(wf_elastic, fw_analysis)

    wf_elastic.name = "{}:{}".format(structure.composition.reduced_formula, "elastic constants")

    return wf_elastic

def get_default_strain_states(order=2):
    """
    Generates a list of "strain-states"
    """
    inds = [(i,) for i in range(6)]
    if order > 2:
        inds.extend([(0, i) for i in range(1, 5)] + [(1,2), (3,4), (3,5), (4,5)])
        if order > 3:
            raise ValueError("Standard deformations for tensors higher than rank 4 not yet determined")
    strain_states = np.zeros((len(inds), 6))
    for n, i in enumerate(inds):
        np.put(strain_states[n], i, 1)
    strain_states[:, 3:] *= 2
    return strain_states.tolist()


def get_legacy_elastic_wf(structure, vasp_input_set=None, vasp_cmd=">>vasp_cmd<<", norm_deformations=None,
                            shear_deformations=None, additional_deformations=None, db_file=">>db_file<<",
                            user_kpoints_settings=None, add_analysis_task=True, conventional=True,
                            optimize_structure=True, symmetry_reduction=True, c=None):
    # Convert to conventional
    if conventional:
        structure = SpacegroupAnalyzer(structure).get_conventional_standard_structure()
    # Generate deformations
    user_kpoints_settings = user_kpoints_settings or {"grid_density": 7000}
    norm_deformations = norm_deformations or [0.005] #[-0.01, -0.005, 0.005, 0.01]
    shear_deformations = shear_deformations or [0.03] #[-0.06, -0.03, 0.03, 0.06]
    deformations = []

    if norm_deformations is not None:
        deformations.extend([Deformation.from_index_amount(ind, amount)
                             for ind in [(0, 0), (1, 1), (2, 2)]
                             for amount in norm_deformations])
    if shear_deformations is not None:
        deformations.extend([Deformation.from_index_amount(ind, amount)
                             for ind in [(0, 1), (0, 2), (1, 2)]
                             for amount in shear_deformations])

    if additional_deformations:
        deformations.extend([Deformation(defo_mat) for defo_mat in additional_deformations])

    if not deformations:
        raise ValueError("deformations list empty")

    wf_elastic = get_wf_deformations(structure, deformations, vasp_input_set=vasp_input_set,
                                     lepsilon=False, vasp_cmd=vasp_cmd, db_file=db_file,
                                     user_kpoints_settings=user_kpoints_settings,
                                     pass_stress_strain=True, name="deformation",
                                     relax_deformed=True, tag="elastic",
<<<<<<< HEAD
                                     optimize_structure=optimize_structure, symmetry_reduction=symmetry_reduction)
=======
                                     optimize_structure=optimize_structure)
>>>>>>> 42ecf637

    if add_analysis_task:
        fw_analysis = Firework(ElasticTensorToDbTask(structure=structure, db_file=db_file),
                               name="Analyze Elastic Data", spec={"_allow_fizzled_parents": True})
        append_fw_wf(wf_elastic, fw_analysis)

    wf_elastic.name = "{}:{}".format(structure.composition.reduced_formula, "elastic constants")
    wf_elastic = add_modify_incar(wf_elastic, modify_incar_params = {"incar_update":{"ENCUT":700, "EDIFF":1e-6, "LAECHG":False}})
    wf_elastic = add_common_powerups(wf_elastic, c)

    return wf_elastic


if __name__ == "__main__":
    from pymatgen.util.testing import PymatgenTest

    structure = PymatgenTest.get_structure("Si")
    #wf = get_wf_elastic_constant(structure)
    try:
        wf = get_wf_elastic_constant(structure, symmetry_reduction=True)
        wf2 = get_wf_elastic_constant(structure, order=3, symmetry_reduction=False)
    except:
        import sys, pdb, traceback
        type, value, tb = sys.exc_info()
        traceback.print_exc()
        pdb.post_mortem(tb)<|MERGE_RESOLUTION|>--- conflicted
+++ resolved
@@ -135,11 +135,8 @@
                                      user_kpoints_settings=user_kpoints_settings,
                                      pass_stress_strain=True, name="deformation",
                                      relax_deformed=True, tag="elastic",
-<<<<<<< HEAD
-                                     optimize_structure=optimize_structure, symmetry_reduction=symmetry_reduction)
-=======
-                                     optimize_structure=optimize_structure)
->>>>>>> 42ecf637
+                                     optimize_structure=optimize_structure, 
+                                     symmetry_reduction=symmetry_reduction)
 
     if add_analysis_task:
         fw_analysis = Firework(ElasticTensorToDbTask(structure=structure, db_file=db_file),
