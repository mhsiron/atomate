# coding: utf-8


"""
This Drone tries to produce a more sensible task dictionary than the default VaspToDbTaskDrone.
Some of the changes are documented in this thread:
https://groups.google.com/forum/#!topic/pymatgen/pQ-emBpeV5U
"""

import os
import re
import datetime
from fnmatch import fnmatch
from collections import OrderedDict
import json
import glob
import traceback
import warnings

from monty.io import zopen
from monty.json import jsanitize
from monty.os.path import which

import numpy as np

from pymatgen.core.composition import Composition
from pymatgen.core.structure import Structure
from pymatgen.core.operations import SymmOp
from pymatgen.electronic_structure.bandstructure import BandStructureSymmLine
from pymatgen.symmetry.analyzer import SpacegroupAnalyzer
from pymatgen.io.vasp import BSVasprun, Vasprun, Outcar, Locpot
from pymatgen.io.vasp.inputs import Poscar, Potcar, Incar, Kpoints
from pymatgen.io.vasp.outputs import Chgcar
from pymatgen.apps.borg.hive import AbstractDrone
from pymatgen.command_line.bader_caller import bader_analysis_from_path

from atomate.utils.utils import get_uri

from atomate.utils.utils import get_logger
from atomate import __version__ as atomate_version
from atomate.vasp.config import STORE_VOLUMETRIC_DATA, STORE_ADDITIONAL_JSON

__author__ = "Kiran Mathew, Shyue Ping Ong, Shyam Dwaraknath, Anubhav Jain"
__email__ = "kmathew@lbl.gov"
__date__ = "Mar 27, 2016"
__version__ = "0.1.0"

logger = get_logger(__name__)

BADER_EXE_EXISTS = which("bader") or which("bader.exe")


class VaspDrone(AbstractDrone):
    """
    pymatgen-db VaspToDbTaskDrone with updated schema and documents processing methods.
    Please refer to matgendb.creator.VaspToDbTaskDrone documentation.
    """

    __version__ = atomate_version  # note: the version is inserted into the task doc

    # Schema def of important keys and sub-keys; used in validation
    schema = {
        "root": {
            "schema",
            "dir_name",
            "chemsys",
            "composition_reduced",
            "formula_pretty",
            "formula_reduced_abc",
            "elements",
            "nelements",
            "formula_anonymous",
            "calcs_reversed",
            "completed_at",
            "nsites",
            "composition_unit_cell",
            "input",
            "output",
            "state",
            "analysis",
            "run_stats",
        },
        "input": {
            "is_lasph",
            "is_hubbard",
            "xc_override",
            "potcar_spec",
            "hubbards",
            "structure",
            "pseudo_potential",
        },
        "output": {
            "structure",
            "spacegroup",
            "density",
            "energy",
            "energy_per_atom",
            "is_gap_direct",
            "bandgap",
            "vbm",
            "cbm",
            "is_metal",
            "forces",
            "stress",
        },
        "calcs_reversed": {
            "dir_name",
            "run_type",
            "elements",
            "nelements",
            "formula_pretty",
            "formula_reduced_abc",
            "composition_reduced",
            "vasp_version",
            "formula_anonymous",
            "nsites",
            "composition_unit_cell",
            "completed_at",
            "task",
            "input",
            "output",
            "has_vasp_completed",
        },
        "analysis": {
            "delta_volume_as_percent",
            "delta_volume",
            "max_force",
            "errors",
            "warnings",
        },
    }

    def __init__(
        self,
        runs=None,
        parse_dos="auto",
        bandstructure_mode="auto",
        parse_locpot=True,
        additional_fields=None,
        use_full_uri=True,
        parse_bader=BADER_EXE_EXISTS,
        parse_chgcar=False,
        parse_aeccar=False,
        parse_potcar_file=True,
        store_volumetric_data=STORE_VOLUMETRIC_DATA,
        store_additional_json=STORE_ADDITIONAL_JSON,
    ):
        """
        Initialize a Vasp drone to parse vasp outputs
        Args:
            runs (list): Naming scheme for multiple calcuations in on folder e.g. ["relax1","relax2"].
             Can be subfolder or extension
            parse_dos (str or bool): Whether to parse the DOS. Can be "auto", True or False.
            "auto" will only parse DOS if NSW = 0, so there are no ionic steps
            bandstructure_mode (str or bool): How to parse the bandstructure or not.
            Can be "auto","line", True or False.
             "auto" will parse the bandstructure with projections for NSCF calcs and decide automatically
              if it's line mode or uniform. Saves the bandstructure in the output doc.
             "line" will parse the bandstructure as a line mode calculation with projections.
              Saves the bandstructure in the output doc.
             True will parse the bandstructure with projections as a uniform calculation.
              Saves the bandstructure in the output doc.
             False will parse the bandstructure without projections to calculate vbm, cbm, band_gap, is_metal and efermi
              Dose not saves the bandstructure in the output doc.
            parse_locpot (bool): Parses the LOCPOT file and saves the 3 axis averages
            additional_fields (dict): dictionary of additional fields to add to output document
            use_full_uri (bool): converts the directory path to the full URI path
            parse_bader (bool): Run and parse Bader charge data. Defaults to True if Bader is present
            parse_chgcar (bool): Run and parse CHGCAR file
            parse_aeccar (bool): Run and parse AECCAR0 and AECCAR2 files
            store_volumetric_data (list): List of files to store, choose from ('CHGCAR', 'LOCPOT',
            'AECCAR0', 'AECCAR1', 'AECCAR2', 'ELFCAR'), case insensitive
            store_additional_json (bool): If True, parse any .json files present and store as
            sub-doc including the FW.json if present
        """
        self.parse_dos = parse_dos
        self.additional_fields = additional_fields or {}
        self.use_full_uri = use_full_uri
        self.runs = runs or ["precondition"] + [
            "relax" + str(i + 1) for i in range(9)
        ]  # can't auto-detect: path unknown
        self.bandstructure_mode = bandstructure_mode
        self.parse_locpot = parse_locpot
        self.parse_bader = parse_bader
        self.store_volumetric_data = [f.lower() for f in store_volumetric_data]
        self.store_additional_json = store_additional_json
        self.parse_potcar_file = parse_potcar_file

        if parse_chgcar or parse_aeccar:
            warnings.warn(
                "These options have been deprecated in favor of the 'store_volumetric_data' "
                "keyword argument, which is more general. Functionality is equivalent.",
                DeprecationWarning,
            )
            if parse_chgcar and "chgcar" not in self.store_volumetric_data:
                self.store_volumetric_data.append("chgcar")
            if parse_aeccar and "aeccar0" not in self.store_volumetric_data:
                self.store_volumetric_data.append("aeccar0")
            if parse_aeccar and "aeccar2" not in self.store_volumetric_data:
                self.store_volumetric_data.append("aeccar2")

    def assimilate(self, path):
        """
        Adapted from matgendb.creator
        Parses vasp runs(vasprun.xml file) and insert the result into the db.
        Get the entire task doc from the vasprum.xml and the OUTCAR files in the path.
        Also adds some post-processed info.

        Args:
            path (str): Path to the directory containing vasprun.xml and OUTCAR files

        Returns:
            (dict): a task dictionary
        """
        logger.info("Getting task doc for base dir :{}".format(path))
        vasprun_files = self.filter_files(path, file_pattern="vasprun.xml")
        outcar_files = self.filter_files(path, file_pattern="OUTCAR")
        if len(vasprun_files) > 0 and len(outcar_files) > 0:
            d = self.generate_doc(path, vasprun_files, outcar_files)
            self.post_process(path, d)
        else:
            raise ValueError("No VASP files found!")
        self.validate_doc(d)
        return d

    def filter_files(self, path, file_pattern="vasprun.xml"):
        """
        Find the files that match the pattern in the given path and
        return them in an ordered dictionary. The searched for files are
        filtered by the run types defined in self.runs. e.g. ["relax1", "relax2", ...].
        Only 2 schemes of the file filtering is enabled: searching for run types
        in the list of files and in the filenames. Modify this method if more
        sophisticated filtering scheme is needed.

        Args:
            path (string): path to the folder
            file_pattern (string): files to be searched for

        Returns:
            OrderedDict of the names of the files to be processed further.
            The key is set from list of run types: self.runs
        """
        processed_files = OrderedDict()
        files = os.listdir(path)
        for r in self.runs:
            # try subfolder schema
            if r in files:
                for f in os.listdir(os.path.join(path, r)):
                    if fnmatch(f, "{}*".format(file_pattern)):
                        processed_files[r] = os.path.join(r, f)
            # try extension schema
            else:
                for f in files:
                    if fnmatch(f, "{}.{}*".format(file_pattern, r)):
                        processed_files[r] = f
        if len(processed_files) == 0:
            # get any matching file from the folder
            for f in files:
                if fnmatch(f, "{}*".format(file_pattern)):
                    processed_files["standard"] = f
        return processed_files

    def generate_doc(self, dir_name, vasprun_files, outcar_files):
        """
        Adapted from matgendb.creator.generate_doc
        """
        try:
            # basic properties, incl. calcs_reversed and run_stats
            fullpath = os.path.abspath(dir_name)
            d = jsanitize(self.additional_fields, strict=True)
            d["schema"] = {"code": "atomate", "version": VaspDrone.__version__}
            d["dir_name"] = fullpath
            d["calcs_reversed"] = [
                self.process_vasprun(dir_name, taskname, filename)
                for taskname, filename in vasprun_files.items()
            ]
            outcar_data = [
                Outcar(os.path.join(dir_name, filename)).as_dict()
                for taskname, filename in outcar_files.items()
            ]
            run_stats = {}
            for i, d_calc in enumerate(d["calcs_reversed"]):
                run_stats[d_calc["task"]["name"]] = outcar_data[i].pop("run_stats")
                if d_calc.get("output"):
                    d_calc["output"].update({"outcar": outcar_data[i]})
                else:
                    d_calc["output"] = {"outcar": outcar_data[i]}
            try:
                overall_run_stats = {}
                for key in [
                    "Total CPU time used (sec)",
                    "User time (sec)",
                    "System time (sec)",
                    "Elapsed time (sec)",
                ]:
                    overall_run_stats[key] = sum([v[key] for v in run_stats.values()])
                run_stats["overall"] = overall_run_stats
            except Exception:
                logger.error("Bad run stats for {}.".format(fullpath))
            d["run_stats"] = run_stats

            # reverse the calculations data order so newest calc is first
            d["calcs_reversed"].reverse()

            # set root formula/composition keys based on initial and final calcs
            d_calc_init = d["calcs_reversed"][-1]
            d_calc_final = d["calcs_reversed"][0]
            d["chemsys"] = "-".join(sorted(d_calc_final["elements"]))
            comp = Composition(d_calc_final["composition_unit_cell"])
            d["formula_anonymous"] = comp.anonymized_formula
            d["formula_reduced_abc"] = comp.reduced_composition.alphabetical_formula
            for root_key in [
                "completed_at",
                "nsites",
                "composition_unit_cell",
                "composition_reduced",
                "formula_pretty",
                "elements",
                "nelements",
            ]:
                d[root_key] = d_calc_final[root_key]

            # store the input key based on initial calc
            # store any overrides to the exchange correlation functional
            xc = d_calc_init["input"]["incar"].get("GGA")
            if xc:
                xc = xc.upper()
            p = d_calc_init["input"]["potcar_type"][0].split("_")
            pot_type = p[0]
            functional = "lda" if len(pot_type) == 1 else "_".join(p[1:])
            d["input"] = {
                "structure": d_calc_init["input"]["structure"],
                "is_hubbard": d_calc_init.pop("is_hubbard"),
                "hubbards": d_calc_init.pop("hubbards"),
                "is_lasph": d_calc_init["input"]["incar"].get("LASPH", False),
                "potcar_spec": d_calc_init["input"].get("potcar_spec"),
                "xc_override": xc,
                "pseudo_potential": {
                    "functional": functional.lower(),
                    "pot_type": pot_type.lower(),
                    "labels": d_calc_init["input"]["potcar"],
                },
                "parameters": d_calc_init["input"]["parameters"],
                "incar": d_calc_init["input"]["incar"],
            }

            # store the output key based on final calc
            d["output"] = {
                "structure": d_calc_final["output"]["structure"],
                "density": d_calc_final.pop("density"),
                "energy": d_calc_final["output"]["energy"],
                "energy_per_atom": d_calc_final["output"]["energy_per_atom"],
                "forces": d_calc_final["output"]["ionic_steps"][-1].get("forces"),
                "stress": d_calc_final["output"]["ionic_steps"][-1].get("stress"),
            }

            # patch calculated magnetic moments into final structure
            if len(d_calc_final["output"]["outcar"]["magnetization"]) != 0:
                magmoms = [
                    m["tot"] for m in d_calc_final["output"]["outcar"]["magnetization"]
                ]
                s = Structure.from_dict(d["output"]["structure"])
                s.add_site_property("magmom", magmoms)
                d["output"]["structure"] = s.as_dict()

            calc = d["calcs_reversed"][0]

            # copy band gap and properties into output
            d["output"].update(
                {
                    "bandgap": calc["output"]["bandgap"],
                    "cbm": calc["output"]["cbm"],
                    "vbm": calc["output"]["vbm"],
                    "is_gap_direct": calc["output"]["is_gap_direct"],
                }
            )
            try:
                d["output"].update({"is_metal": calc["output"]["is_metal"]})
                if not calc["output"]["is_gap_direct"]:
                    d["output"]["direct_gap"] = calc["output"]["direct_gap"]
                if "transition" in calc["output"]:
                    d["output"]["transition"] = calc["output"]["transition"]

            except Exception:
                if self.bandstructure_mode is True:
                    logger.error(traceback.format_exc())
                    logger.error(
                        "Error in "
                        + os.path.abspath(dir_name)
                        + ".\n"
                        + traceback.format_exc()
                    )
                    raise

            # Store symmetry information
            sg = SpacegroupAnalyzer(
                Structure.from_dict(d_calc_final["output"]["structure"]), 0.1
            )
            if not sg.get_symmetry_dataset():
                sg = SpacegroupAnalyzer(
                    Structure.from_dict(d_calc_final["output"]["structure"]), 1e-3, 1
                )
            d["output"]["spacegroup"] = {
                "source": "spglib",
                "symbol": sg.get_space_group_symbol(),
                "number": sg.get_space_group_number(),
                "point_group": sg.get_point_group_symbol(),
                "crystal_system": sg.get_crystal_system(),
                "hall": sg.get_hall(),
            }

            # store dieelctric and piezo information
            if d["input"]["parameters"].get("LEPSILON"):
                for k in ["epsilon_static", "epsilon_static_wolfe", "epsilon_ionic"]:
                    d["output"][k] = d_calc_final["output"][k]
                if SymmOp.inversion() not in sg.get_symmetry_operations():
                    for k in ["piezo_ionic_tensor", "piezo_tensor"]:
                        d["output"][k] = d_calc_final["output"]["outcar"][k]

            # store optical data
            if d["input"]["parameters"].get("LOPTICS"):
                for k in ["optical_absorption_coeff", "dielectric"]:
                    d["output"][k] = d_calc_final["output"][k]

            d["state"] = (
                "successful" if d_calc["has_vasp_completed"] else "unsuccessful"
            )

            self.set_analysis(d)

            d["last_updated"] = datetime.datetime.utcnow()
            return d

        except Exception:
            logger.error(traceback.format_exc())
            logger.error(
                "Error in " + os.path.abspath(dir_name) + ".\n" + traceback.format_exc()
            )
            raise

    def process_vasprun(self, dir_name, taskname, filename):
        """
        Adapted from matgendb.creator

        Process a vasprun.xml file.
        """
        vasprun_file = os.path.join(dir_name, filename)

        vrun = Vasprun(vasprun_file, parse_potcar_file=self.parse_potcar_file)

        d = vrun.as_dict()

        # rename formula keys
        for k, v in {
            "formula_pretty": "pretty_formula",
            "composition_reduced": "reduced_cell_formula",
            "composition_unit_cell": "unit_cell_formula",
        }.items():
            d[k] = d.pop(v)

        for k in [
            "eigenvalues",
            "projected_eigenvalues",
        ]:  # large storage space breaks some docs
            if k in d["output"]:
                del d["output"][k]

        comp = Composition(d["composition_unit_cell"])
        d["formula_anonymous"] = comp.anonymized_formula
        d["formula_reduced_abc"] = comp.reduced_composition.alphabetical_formula
        d["dir_name"] = os.path.abspath(dir_name)
        d["completed_at"] = str(
            datetime.datetime.fromtimestamp(os.path.getmtime(vasprun_file))
        )
        d["density"] = vrun.final_structure.density

        # replace 'crystal' with 'structure'
        d["input"]["structure"] = d["input"].pop("crystal")
        d["output"]["structure"] = d["output"].pop("crystal")
        for k, v in {
            "energy": "final_energy",
            "energy_per_atom": "final_energy_per_atom",
        }.items():
            d["output"][k] = d["output"].pop(v)

        # Process bandstructure and DOS
        if self.bandstructure_mode != False:  # noqa
            bs = self.process_bandstructure(vrun)
            if bs:
                d["bandstructure"] = bs

        if self.parse_dos != False:  # noqa
            dos = self.process_dos(vrun)
            if dos:
                d["dos"] = dos

        # Parse electronic information if possible.
        # For certain optimizers this is broken and we don't get an efermi resulting in the bandstructure
        try:
            bs = vrun.get_band_structure(efermi="smart")
            bs_gap = bs.get_band_gap()
            d["output"]["vbm"] = bs.get_vbm()["energy"]
            d["output"]["cbm"] = bs.get_cbm()["energy"]
            d["output"]["bandgap"] = bs_gap["energy"]
            d["output"]["is_gap_direct"] = bs_gap["direct"]
            d["output"]["is_metal"] = bs.is_metal()
            if not bs_gap["direct"]:
                d["output"]["direct_gap"] = bs.get_direct_band_gap()
            if isinstance(bs, BandStructureSymmLine):
                d["output"]["transition"] = bs_gap["transition"]

        except Exception:
            logger.warning("Error in parsing bandstructure")
            if vrun.incar["IBRION"] == 1:
                logger.warning("Vasp doesn't properly output efermi for IBRION == 1")
            if self.bandstructure_mode is True:
                logger.error(traceback.format_exc())
                logger.error(
                    "Error in "
                    + os.path.abspath(dir_name)
                    + ".\n"
                    + traceback.format_exc()
                )
                raise

        # Should roughly agree with information from .get_band_structure() above, subject to tolerances
        # If there is disagreement, it may be related to VASP incorrectly assigning the Fermi level
        try:
            band_props = vrun.eigenvalue_band_properties
            d["output"]["eigenvalue_band_properties"] = {
                "bandgap": band_props[0],
                "cbm": band_props[1],
                "vbm": band_props[2],
                "is_gap_direct": band_props[3],
            }
        except Exception:
            logger.warning("Error in parsing eigenvalue band properties")

        # store run name and location ,e.g. relax1, relax2, etc.
        d["task"] = {"type": taskname, "name": taskname}

        # include output file names
        d["output_file_paths"] = self.process_raw_data(dir_name, taskname=taskname)

        # parse axially averaged locpot
        if "locpot" in d["output_file_paths"] and self.parse_locpot:
            locpot = Locpot.from_file(
                os.path.join(dir_name, d["output_file_paths"]["locpot"])
            )
            d["output"]["locpot"] = {
                i: locpot.get_average_along_axis(i) for i in range(3)
            }

        if self.store_volumetric_data:
            for file in self.store_volumetric_data:
                if file in d["output_file_paths"]:
                    try:
                        # assume volumetric data is all in CHGCAR format
                        data = Chgcar.from_file(
                            os.path.join(dir_name, d["output_file_paths"][file])
                        )
                        d[file] = data.as_dict()
                    except Exception:
                        raise ValueError(
                            "Failed to parse {} at {}.".format(
                                file, d["output_file_paths"][file]
                            )
                        )

        # parse force constants
        if hasattr(vrun, "force_constants"):
            d["output"]["force_constants"] = vrun.force_constants.tolist()
            d["output"]["normalmode_eigenvals"] = vrun.normalmode_eigenvals.tolist()
            d["output"]["normalmode_eigenvecs"] = vrun.normalmode_eigenvecs.tolist()

        # perform Bader analysis using Henkelman bader
        if self.parse_bader and "chgcar" in d["output_file_paths"]:
<<<<<<< HEAD
            logger.info("badder called {}-{}".format(self.parse_bader,d["output_file_paths"]))
            suffix = '' if taskname == 'standard' else ".{}".format(taskname)
=======
            suffix = "" if taskname == "standard" else ".{}".format(taskname)
>>>>>>> 135ac64d
            bader = bader_analysis_from_path(dir_name, suffix=suffix)
            d["bader"] = bader

        # parse output from loptics
        if vrun.incar.get("LOPTICS", False):
            dielectric = vrun.dielectric
            d["output"]["dielectric"] = dict(
                energy=dielectric[0], real=dielectric[1], imag=dielectric[2]
            )
            d["output"]["optical_absorption_coeff"] = vrun.optical_absorption_coeff

        return d

    def process_bandstructure(self, vrun):

        vasprun_file = vrun.filename
        # Band structure parsing logic
        if str(self.bandstructure_mode).lower() == "auto":
            # if NSCF calculation
            if vrun.incar.get("ICHARG", 0) > 10:
                bs_vrun = BSVasprun(vasprun_file, parse_projected_eigen=True)
                try:
                    # Try parsing line mode
                    bs = bs_vrun.get_band_structure(line_mode=True)
                except Exception:
                    # Just treat as a regular calculation
                    bs = bs_vrun.get_band_structure()
            # else just regular calculation
            else:
                bs_vrun = BSVasprun(vasprun_file, parse_projected_eigen=False)
                bs = bs_vrun.get_band_structure()

            # only save the bandstructure if not moving ions
            if vrun.incar.get("NSW", 0) <= 1:
                return bs.as_dict()

        # legacy line/True behavior for bandstructure_mode
        elif self.bandstructure_mode:
            bs_vrun = BSVasprun(vasprun_file, parse_projected_eigen=True)
            bs = bs_vrun.get_band_structure(
                line_mode=(str(self.bandstructure_mode).lower() == "line")
            )
            return bs.as_dict()

        return None

    def process_dos(self, vrun):
        # parse dos if forced to or auto mode set and  0 ionic steps were performed -> static calculation and not DFPT
        if self.parse_dos is True or (
            str(self.parse_dos).lower() == "auto" and vrun.incar.get("NSW", 0) < 1
        ):
            try:
                return vrun.complete_dos.as_dict()
            except Exception:
                raise ValueError("No valid dos data exist")

    def process_raw_data(self, dir_name, taskname="standard"):
        """
        It is useful to store what raw data has been calculated
        and exists for easier querying of the taskdoc.

        :param dir_name: directory to search
        :param taskname: taskname, e.g. "relax1"
        :return: dict of files present
        """
        d = {}
        possible_files = (
            "CHGCAR",
            "LOCPOT",
            "AECCAR0",
            "AECCAR1",
            "AECCAR2",
            "ELFCAR",
            "WAVECAR",
            "PROCAR",
            "OPTIC",
        )
        for f in possible_files:
            files = self.filter_files(dir_name, file_pattern=f)
            if taskname in files:
                d[f.lower()] = files[taskname]
        return d

    @staticmethod
    def set_analysis(d, max_force_threshold=0.5, volume_change_threshold=0.2):
        """
        Adapted from matgendb.creator

        set the 'analysis' key
        """
        initial_vol = d["input"]["structure"]["lattice"]["volume"]
        final_vol = d["output"]["structure"]["lattice"]["volume"]
        delta_vol = final_vol - initial_vol
        percent_delta_vol = 100 * delta_vol / initial_vol
        warning_msgs = []
        error_msgs = []

        # delta volume checks
        if abs(percent_delta_vol) > volume_change_threshold:
            warning_msgs.append(
                "Volume change > {}%".format(volume_change_threshold * 100)
            )

        # max force and valid structure checks
        max_force = None
        calc = d["calcs_reversed"][0]
        if d["state"] == "successful":

            # calculate max forces
            if "forces" in calc["output"]["ionic_steps"][-1]:
                forces = np.array(calc["output"]["ionic_steps"][-1]["forces"])
                # account for selective dynamics
                final_structure = Structure.from_dict(calc["output"]["structure"])
                sdyn = final_structure.site_properties.get("selective_dynamics")
                if sdyn:
                    forces[np.logical_not(sdyn)] = 0
                max_force = max(np.linalg.norm(forces, axis=1))

            if calc["input"]["parameters"].get("NSW", 0) > 0:

                drift = calc["output"]["outcar"].get("drift", [[0, 0, 0]])
                max_drift = max([np.linalg.norm(d) for d in drift])
                ediffg = calc["input"]["parameters"].get("EDIFFG", None)
                if ediffg and float(ediffg) < 0:
                    desired_force_convergence = -float(ediffg)
                else:
                    desired_force_convergence = np.inf
                if max_drift > desired_force_convergence:
                    warning_msgs.append(
                        "Drift ({}) > desired force convergence ({}), "
                        "structure likely not converged to desired accuracy.".format(
                            drift, desired_force_convergence
                        )
                    )

            s = Structure.from_dict(d["output"]["structure"])
            if not s.is_valid():
                error_msgs.append("Bad structure (atoms are too close!)")
                d["state"] = "error"

        d["analysis"] = {
            "delta_volume": delta_vol,
            "delta_volume_as_percent": percent_delta_vol,
            "max_force": max_force,
            "warnings": warning_msgs,
            "errors": error_msgs,
        }

    def post_process(self, dir_name, d):
        """
        Post-processing for various files other than the vasprun.xml and OUTCAR.
        Looks for files: transformations.json and custodian.json. Modify this if other
        output files need to be processed.

        Args:
            dir_name:
                The dir_name.
            d:
                Current doc generated.
        """
        logger.info("Post-processing dir:{}".format(dir_name))
        fullpath = os.path.abspath(dir_name)
        # VASP input generated by pymatgen's alchemy has a transformations.json file that tracks
        # the origin of a particular structure. If such a file is found, it is inserted into the
        # task doc as d["transformations"]
        transformations = {}
        filenames = glob.glob(os.path.join(fullpath, "transformations.json*"))
        if len(filenames) >= 1:
            with zopen(filenames[0], "rt") as f:
                transformations = json.load(f)
                try:
                    m = re.match(r"(\d+)-ICSD", transformations["history"][0]["source"])
                    if m:
                        d["icsd_id"] = int(m.group(1))
                except Exception:
                    logger.warning("Cannot parse ICSD from transformations file.")
        else:
            logger.warning("Transformations file does not exist.")

        other_parameters = transformations.get("other_parameters")
        new_tags = None
        if other_parameters:
            # We don't want to leave tags or authors in the
            # transformations file because they'd be copied into
            # every structure generated after this one.
            new_tags = other_parameters.pop("tags", None)
            new_author = other_parameters.pop("author", None)
            if new_author:
                d["author"] = new_author
            if not other_parameters:  # if dict is now empty remove it
                transformations.pop("other_parameters")
        d["transformations"] = transformations

        # Calculations done using custodian has a custodian.json,
        # which tracks the jobs performed and any errors detected and fixed.
        # This is useful for tracking what has actually be done to get a
        # result. If such a file is found, it is inserted into the task doc
        # as d["custodian"]
        filenames = glob.glob(os.path.join(fullpath, "custodian.json*"))
        if len(filenames) >= 1:
            custodian = []
            for fname in filenames:
                with zopen(fname, "rt") as f:
                    custodian.append(json.load(f)[0])
            d["custodian"] = custodian
        # Convert to full uri path.
        if self.use_full_uri:
            d["dir_name"] = get_uri(dir_name)
        if new_tags:
            d["tags"] = new_tags

        # Calculations using custodian generate a *.orig file for the inputs
        # This is useful to know how the calculation originally started
        # if such files are found they are inserted into orig_inputs
        filenames = glob.glob(os.path.join(fullpath, "*.orig*"))

        if len(filenames) >= 1:
            d["orig_inputs"] = {}
            for f in filenames:
                if "INCAR.orig" in f:
                    d["orig_inputs"]["incar"] = Incar.from_file(f).as_dict()
                if "POTCAR.orig" in f:
                    d["orig_inputs"]["potcar"] = Potcar.from_file(f).as_dict()
                if "KPOINTS.orig" in f:
                    d["orig_inputs"]["kpoints"] = Kpoints.from_file(f).as_dict()
                if "POSCAR.orig" in f:
                    d["orig_inputs"]["poscar"] = Poscar.from_file(f).as_dict()

        filenames = glob.glob(os.path.join(fullpath, "*.json*"))
        if self.store_additional_json and filenames:
            for filename in filenames:
                key = os.path.basename(filename).split(".")[0]
                if key != "custodian" and key != "transformations":
                    with zopen(filename, "rt") as f:
                        d[key] = json.load(f)

        logger.info("Post-processed " + fullpath)

    def validate_doc(self, d):
        """
        Sanity check.
        Make sure all the important keys are set
        """
        # TODO: @matk86 - I like the validation but I think no one will notice a failed
        # validation tests which removes the usefulness of this. Any ideas to make people
        # notice if the validation fails? -computron
        for k, v in self.schema.items():
            if k == "calcs_reversed":
                diff = v.difference(set(d.get(k, d)[0].keys()))
            else:
                diff = v.difference(set(d.get(k, d).keys()))
            if diff:
                logger.warning("The keys {0} in {1} not set".format(diff, k))

    def get_valid_paths(self, path):
        """
        There are some restrictions on the valid directory structures:

        1. There can be only one vasp run in each directory. Nested directories
           are fine.
        2. Directories designated "relax1"..."relax9" are considered to be
           parts of a multiple-optimization run.
        3. Directories containing vasp output with ".relax1"...".relax9" are
           also considered as parts of a multiple-optimization run.
        """
        (parent, subdirs, files) = path
        if set(self.runs).intersection(subdirs):
            return [parent]
        if (
            not any([parent.endswith(os.sep + r) for r in self.runs])
            and len(glob.glob(os.path.join(parent, "vasprun.xml*"))) > 0
        ):
            return [parent]
        return []

    def as_dict(self):
        init_args = {
            "parse_dos": self.parse_dos,
            "bandstructure_mode": self.bandstructure_mode,
            "additional_fields": self.additional_fields,
            "use_full_uri": self.use_full_uri,
            "runs": self.runs,
        }
        return {
            "@module": self.__class__.__module__,
            "@class": self.__class__.__name__,
            "version": self.__class__.__version__,
            "init_args": init_args,
        }

    @classmethod
    def from_dict(cls, d):
        return cls(**d["init_args"])<|MERGE_RESOLUTION|>--- conflicted
+++ resolved
@@ -575,12 +575,8 @@
 
         # perform Bader analysis using Henkelman bader
         if self.parse_bader and "chgcar" in d["output_file_paths"]:
-<<<<<<< HEAD
-            logger.info("badder called {}-{}".format(self.parse_bader,d["output_file_paths"]))
+            logger.info("bader called {}-{}".format(self.parse_bader,d["output_file_paths"]))
             suffix = '' if taskname == 'standard' else ".{}".format(taskname)
-=======
-            suffix = "" if taskname == "standard" else ".{}".format(taskname)
->>>>>>> 135ac64d
             bader = bader_analysis_from_path(dir_name, suffix=suffix)
             d["bader"] = bader
 
