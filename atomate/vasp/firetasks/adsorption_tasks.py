# coding: utf-8

from __future__ import division, print_function, unicode_literals, absolute_import

"""
Adsorption workflow firetasks.
"""

__author__ = "Oxana Andriuc, Martin Siron"
__email__ = "ioandriuc@lbl.gov, msiron@lbl.gov"

from itertools import combinations, chain, product
import json
from monty.json import jsanitize
import numpy as np
import os
import warnings
from xml.etree.ElementTree import ParseError
from atomate.utils.utils import get_logger, env_chk
from atomate.vasp.config import DB_FILE
from atomate.vasp.database import VaspCalcDb
from atomate.vasp.drones import VaspDrone
from atomate.vasp.fireworks.core import NonSCFFW, StaticFW
from atomate.vasp.firetasks.write_inputs import ModifyIncar
from datetime import datetime
from fireworks.core.firework import FiretaskBase, FWAction, Workflow
from fireworks.utilities.fw_serializers import DATETIME_HANDLER
from fireworks.utilities.fw_utilities import explicit_serialize
from pymatgen import Structure
from pymatgen.analysis.adsorption import AdsorbateSiteFinder, get_mi_vec
from pymatgen.analysis.local_env import CrystalNN, MinimumDistanceNN
from pymatgen.analysis.structure_matcher import StructureMatcher
from pymatgen.analysis.surface_analysis import EV_PER_ANG2_TO_JOULES_PER_M2
from pymatgen.core.bonds import CovalentBond
from pymatgen.analysis.surface_analysis import WorkFunctionAnalyzer
from pymatgen.core.surface import generate_all_slabs, Slab
from pymatgen.io.vasp.outputs import Vasprun
from pymatgen.io.vasp.sets import MPSurfaceSet
from pymatgen.util.coord import get_angle
from pymatgen.command_line.ddec6_caller import DDEC6Analysis
from pymatgen.command_line.bader_caller import BaderAnalysis
from pymatgen.electronic_structure.core import OrbitalType
<<<<<<< HEAD
from pymatgen.analysis.dimensionality import get_dimensionality_gorai
from copy import deepcopy
from pymatgen.io.vasp.inputs import Kpoints

logger = get_logger(__name__)
ref_elem_energy = {'H': -3.379, 'O': -7.459, 'C': -7.329}


@explicit_serialize
class LaunchVaspFromOptimumDistance(FiretaskBase):
    """
    This Firetask loads the optimal distance in the FW spec from the previous Firetasks.
    It takes an 'idx' and 'site_idx' identifying variable to append the correct adosrbate
    on the correct slab surface at the optimal distance and then launches an OptimizeFW at
    that distance.
    """

    required_params = ["adsorbate", "coord", "slab_structure",
                       "static_distances"]
    optional_params = ["ads_energy", "vasp_cmd", "db_file", "min_lw",
                       "ads_site_finder_params", "ads_structures_params",
                       "slab_ads_fw_params", "bulk_data", "slab_data",
                       "slab_ads_data", "dos_calculate"]

    def run_task(self, fw_spec):
        import atomate.vasp.fireworks.adsorption as af

        adsorbate = self.get("adsorbate")
        ads_energy = self.get("ads_energy")
        slab_structure = self.get("slab_structure")
        vasp_cmd = self.get("vasp_cmd")
        db_file = self.get("db_file")
        min_lw = self.get("min_lw") or 10.0
        ads_site_finder_params = self.get("ads_site_finder_params") or {}
        ads_structures_params = self.get("ads_structures_params") or {}
        slab_ads_fw_params = self.get("slab_ads_fw_params") or {}
        coord = np.array(self.get("coord"))
        bulk_data = self.get("bulk_data")
        slab_data = self.get("slab_data")
        slab_ads_data = self.get("slab_ads_data") or {}
        dos_calculate = self.get("dos_calculate", True)
        _category = fw_spec.get("_category")

        mvec = slab_ads_data.get("mvec") or AdsorbateSiteFinder(
            slab_structure, **ads_site_finder_params).mvec
        mvec = np.array(mvec)
        # in_site_type = slab_ads_data.get("in_site_type")

        if "min_lw" not in ads_structures_params:
            ads_structures_params["min_lw"] = min_lw
        if "selective_dynamics" not in ads_site_finder_params:
            ads_site_finder_params["selective_dynamics"] = True

        add_ads_params = {key: ads_structures_params[key] for key
                          in ads_structures_params if key != 'find_args'}

        # Load optimal distance from fw_spec
        optimal_distance = fw_spec.get("optimal_distance")[0]

        # Create structure with optimal distance
        if "surface_properties" not in slab_structure.site_properties:
            height = ads_site_finder_params.get("height", 0.9)
            surf_props = get_slab_surf_props(slab_structure, height=height)
            slab_structure.add_site_property("surface_properties", surf_props)

        asf = AdsorbateSiteFinder(slab_structure, **ads_site_finder_params)
        new_coord = coord + optimal_distance * mvec
        slab_ads = asf.add_adsorbate(adsorbate, new_coord, **add_ads_params)

        # add selective dynamics for height 2.0 instead of
        # the height used to determine surface sites
        if ads_site_finder_params["selective_dynamics"]:
            sel_dyn_params = ads_site_finder_params.copy()
            sel_dyn_params['height'] = 2.0
            slab_copy = slab_structure.copy()
            slab_copy.remove_site_property("surface_properties")
            sel_dyn = AdsorbateSiteFinder(
                slab_copy, **sel_dyn_params).add_adsorbate(
                adsorbate, new_coord, **add_ads_params).site_properties[
                'selective_dynamics']
            slab_ads.add_site_property('selective_dynamics', sel_dyn)

        slab_ads_name = (slab_ads_data.get("name")
                         or slab_ads.composition.reduced_formula)
        fw_name = "{} slab + adsorbate optimization".format(slab_ads_name)

        # get id map from original structure to output one and
        # surface properties to be able to find adsorbate sites later
        vis = MPSurfaceSet(slab_ads, bulk=False)
        new_slab_ads = vis.structure
        sm = StructureMatcher(primitive_cell=False)
        id_map = sm.get_transformation(slab_ads, new_slab_ads)[-1]
        surface_properties = slab_ads.site_properties['surface_properties']

        # input site type
        ads_ids = [i for i in range(slab_ads.num_sites)
                   if slab_ads.sites[i].properties[
                       "surface_properties"] == "adsorbate"]
        nn_surface_list = get_nn_surface(slab_ads, ads_ids)
        ads_adsorp_id = min(nn_surface_list, key=lambda x: x[2])[0]
        in_site_type = get_site_type(slab_ads, ads_adsorp_id,
                                     ads_ids, asf.mvec)[0]

        slab_ads_data.update({'id_map': id_map,
                              'surface_properties': surface_properties,
                              'in_site_type': in_site_type,
                              'input_structure':slab_ads})

        slab_ads_fws = []
        if dos_calculate:
            #relax
            relax_calc = af.SlabAdsFW(
                slab_ads, name=fw_name, adsorbate=adsorbate,
                ads_energy=ads_energy, vasp_cmd=vasp_cmd, db_file=db_file,
                bulk_data=bulk_data, slab_data=slab_data,
                slab_ads_data=slab_ads_data, spec={"_category": _category},
                **slab_ads_fw_params)
            analysis_step = relax_calc.tasks[-1]
            relax_calc.tasks.remove(analysis_step)
            slab_ads_fws.append(relax_calc)
            # static
            static = StaticFW(name=fw_name+" static", vasp_cmd=vasp_cmd,
                              db_file=db_file, parents=slab_ads_fws[-1],
                              spec={"_category": _category})
            static.tasks.insert(2, ModifyIncar(incar_update={"IVDW": 11,
                                                             "GG": "RP"}))
            slab_ads_fws.append(static)
            # non-scf uniform
            nscf_calc = NonSCFFW(parents=slab_ads_fws[-1],
                                 name=fw_name+" nscf", mode="uniform",
                                 vasp_cmd=vasp_cmd, db_file=db_file,
                                 vasptodb_kwargs={
                                     "task_fields_to_push": {
                                         "slab_ads_structure":
                                             "output.structure",
                                         "slab_ads_energy":
                                             "output.energy"}},
                                 spec={"_category": _category})
            nscf_calc.tasks.insert(2, ModifyIncar(incar_update={"IVDW": 11,
                                                                "GG": "RP"}))
            nscf_calc.tasks.append(analysis_step)
            slab_ads_fws.append(nscf_calc)
        else:
            slab_ads_fws.append(af.SlabAdsFW(
                slab_ads, name=fw_name, adsorbate=adsorbate,
                ads_energy=ads_energy, vasp_cmd=vasp_cmd,
                db_file=db_file, bulk_data=bulk_data, slab_data=slab_data,
                slab_ads_data=slab_ads_data, spec={"_category": _category},
                **slab_ads_fw_params))

        wf = Workflow(slab_ads_fws)

        # launch it, we made it this far fam.
        return FWAction(additions=wf)


@explicit_serialize
class AnalyzeStaticOptimumDistance(FiretaskBase):
    """
    This Firetask retrieves bulk energy, slab energy, and adsorbate-slab energies in the FW spec and calculates the
    adsorbtion energies at difference adsorbate distances from previous static calculations. It calculates the optimal
    adsorbate distance using two different algorithms (polynomial, or standard) and passes that information into the spec.
    It also decides whether to exit the FW if the adsorbate energy landscape is not favorable.
    """

    required_params = ["slab_structure", "distances", "adsorbate"]
    optional_params = ["algo", "ads_energy"]

    def run_task(self, fw_spec):

        #Get identifying information
        distances = self["distances"]
        # distance_to_state = fw_spec["distance_to_state"][0]
        ads_comp = self["adsorbate"].composition
        algo = self.get("algo", "minimum")
        output_slab = self["slab_structure"]
        ads_energy = self.get("ads_energy")

        #Setup some initial parameters
        optimal_distance = 3.0
        lowest_energy = 10000

        #Get Slab energy and Bulk  Energy from previous Optimize FWs (in spec):
        slab_energy = fw_spec.get("slab_energy", False)

        first_0 = False
        second_0 = False
        distance_0 = False

        #for other fitting algorithm, collect the energies and distances in this array:
        all_energies = []
        all_distances = []

        output_slab_ads = None
        for distance_idx, distance in enumerate(sorted(distances)):
            # if distance_to_state.get(distance,{}).get("state",False):
            if "{}_energy".format(distance_idx) in fw_spec:
                # energy per atom
                energy = fw_spec["{}_energy".format(distance_idx)]  # OA: this is was divided by # of atoms twice before
                output_slab_ads = fw_spec.get("{}_structure".format(distance_idx)) or output_slab_ads

                #for other fitting algorithms:
                all_energies.append(energy)
                all_distances.append(distance)

                if lowest_energy > 0 and energy < 0 and (not first_0):
                    first_0 = True
                    distance_0 = distance
                    optimal_distance = distance
                    lowest_energy = energy
                elif lowest_energy < 0 and energy > 0 and first_0:
                    # Energy recrossed the 0 eV line, lets take an average
                    second_0 = True
                    optimal_distance = (distance_0 + distance) / 2
                    #we shouldn't update lowest energy because its now past 0, could be way up...
                elif energy < lowest_energy and first_0 and not second_0:
                    # energy has crossed 0, stayed in negative range, but has still lowered.
                    # We should take even lower value
                    lowest_energy = energy
                    optimal_distance = (distance_0 + distance) / 2
                elif energy < lowest_energy and not first_0 and not second_0:
                    # If nothing has crossed 0 yet just take the lowest energy distance...
                    lowest_energy = energy
                    optimal_distance = distance

        if algo == "poly_fit":
            import numpy as np
            fit = np.polyfit(all_distances, all_energies, 2)
            xd = np.linspace(all_distances[0], all_distances[-1], 100)
            yd = fit[0]+fit[1]*xd + fit[2]*xd**2
            #Lowest value of fit:
            lowest_energy = min(yd)
            optimal_distance = xd[np.where(yd == yd.min())[0]]
        elif algo == "minimum":
            import numpy as np
            all_energies = np.array(all_energies)
            lowest_energy = min(all_energies)
            optimal_distance = all_distances[np.where(all_energies == all_energies.min())[0][0]]

        #Optimal Energy for current slab with adsorbate:
        if output_slab_ads:
            scale_factor = output_slab_ads.volume / output_slab.volume
            adsorption_en = (lowest_energy - slab_energy * scale_factor
                             - ads_energy)
        else:
            adsorption_en = 1000
        # ads_e = lowest_energy - slab_energy*(len(slab_structure)-2) - sum([ads_comp.get(elt, 0) * ref_elem_energy.get(elt) for elt in ref_elem_energy])

        #If lowest energy is a little too big, this is probably not a good site/adsorbate... No need to run future calculations
        if adsorption_en>2:
            #Let's exit the rest of the FW's if energy is too high, but still push the data
            return FWAction(exit=True,
                            mod_spec = {"_push":
                                {
                                    'lowest_energy':lowest_energy,
                                    'adsorption_energy':adsorption_en,
                                    'optimal_distance':optimal_distance
                                }
                            })
        return FWAction(mod_spec={"_push":
                    {
                        'lowest_energy': lowest_energy,
                        'adsorption_energy': adsorption_en,
                        'optimal_distance': optimal_distance
                    }
                })
=======

logger = get_logger(__name__)
# ref_elem_energy = {'H': -3.379, 'O': -7.459, 'C': -7.329}
>>>>>>> 3707a91c


@explicit_serialize
class SlabAdditionTask(FiretaskBase):
    """
    Add the SlabGeneratorFW from atomate.vasp.fireworks.adsorption as an
    addition.

    Required params:
    Optional params:
        adsorbates ([Molecule]): list of molecules to place as
            adsorbates
        ads_energies ([float]): reference energies to be used for the
            adsorbates when calculating adsorption energies. The order
            should correspond to that in the adsorbates parameter
        vasp_cmd (str): vasp command
        db_file (str): path to database file
        slab_gen_params (dict): dictionary of kwargs for
            generate_all_slabs
        min_lw (float): minimum length/width for slab and
            slab + adsorbate structures (overridden by
            ads_structures_params if it already contains min_lw)
        slab_fw_params (dict): dictionary of kwargs for SlabFW
            (can include: handler_group, job_type, vasp_input_set,
            user_incar_params)
        ads_site_finder_params (dict): parameters to be supplied as
            kwargs to AdsorbateSiteFinder
        ads_structures_params (dict): dictionary of kwargs for
            generate_adsorption_structures in AdsorptionSiteFinder
        slab_ads_fw_params (dict): dictionary of kwargs for SlabAdsFW
            (can include: handler_group, job_type, vasp_input_set,
            user_incar_params)
        add_fw_name (str): name for the SlabGeneratorFW to be added
        optimize_distance (bool): whether to launch static calculations
            to determine the optimal adsorbate - surface distance before
            optimizing the slab + adsorbate structure
        static_distances (list): if optimize_distance is true, these are
            the distances at which to test the adsorbate distance
        static_fws_params (dict): dictionary for setting custom user
            KPOINTS and custom user INCAR settings, or passing an input
            set for the static calculations
        dos_calculate (bool): whether to launch static DOS calculations
            for the slab and slab + adsorbate structures after the
            corresponding geometry optimizations
    """
    required_params = []
    optional_params = ["adsorbates", "ads_energies", "vasp_cmd", "db_file",
                       "slab_gen_params", "min_lw", "slab_fw_params",
                       "ads_site_finder_params", "ads_structures_params",
                       "slab_ads_fw_params", "add_fw_name",
                       "optimize_distance", "static_distances",
                       "static_fws_params", "dos_calculate"]

    def run_task(self, fw_spec):
        import atomate.vasp.fireworks.adsorption as af

        slab_fws = []

        try:
            output_bulk = Structure.from_dict(fw_spec["bulk_structure"])
        except TypeError:
            output_bulk = fw_spec["bulk_structure"]
        bulk_energy = fw_spec["bulk_energy"]
        adsorbates = self.get("adsorbates")
        ads_energies = self.get("ads_energies")
        vasp_cmd = self.get("vasp_cmd")
        db_file = self.get("db_file")
        sgp = self.get("slab_gen_params") or {}
        min_lw = self.get("min_lw") or 10.0
        dos_calculate = self.get("dos_calculate", True)
        _category = fw_spec.get("_category")

        if "min_slab_size" not in sgp:
            sgp["min_slab_size"] = 12.0
        if "min_vacuum_size" not in sgp:
            sgp["min_vacuum_size"] = 20.0
        if "max_index" not in sgp:
            sgp["max_index"] = 1

        slab_fw_params = self.get("slab_fw_params") or {}
        ads_site_finder_params = self.get("ads_site_finder_params") or {}
        ads_structures_params = self.get("ads_structures_params")
        slab_ads_fw_params = self.get("slab_ads_fw_params")
        calc_locs = fw_spec["calc_locs"]
        bulk_dir = None
        if calc_locs:
            bulk_dir = calc_locs[-1].get("path")

        vasp_calcs = slab_fw_params.get("vasp_calcs")
        if vasp_calcs:
            slab_fw_params.pop("vasp_calcs")

        optimize_distance = self.get("optimize_distance")
        static_distances = self.get("static_distances")
        static_fws_params = self.get("static_fws_params")

        bulk_data = {}
        if bulk_dir:
            bulk_data.update({'directory': bulk_dir})
            try:
                vrun_paths = [
                    os.path.join(bulk_dir, fname) for fname in
                    os.listdir(bulk_dir) if "vasprun" in fname.lower()]
                try:
                    vrun_paths.sort(key=lambda x: time_vrun(x))
                    vrun_i = Vasprun(vrun_paths[0])
                    vrun_o = Vasprun(vrun_paths[-1])

                    bulk_converged = vrun_o.converged
                    if bulk_energy:
                        assert (round(bulk_energy - vrun_o.final_energy, 7)
                                == 0)
                    else:
                        bulk_energy = vrun_o.final_energy

                    if not output_bulk:
                        output_bulk = vrun_o.final_structure
                    eigenvalue_band_props = vrun_o.eigenvalue_band_properties
                    input_bulk = vrun_i.initial_structure

                    bulk_data.update({
                        'input_structure': input_bulk,
                        'converged': bulk_converged,
                        'eigenvalue_band_properties': eigenvalue_band_props})
                except (ParseError, AssertionError):
                    pass
            except FileNotFoundError:
                warnings.warn("Bulk directory not found: {}".format(bulk_dir))

        bulk_data.update({'output_structure': output_bulk,
                          'final_energy': bulk_energy})

        slabs = generate_all_slabs(output_bulk, **sgp)

        from pymatgen.analysis.dimensionality import get_dimensionality_gorai
        # check if layered structure:
        # TODO: can be written more clean probably, works for now.
        if get_dimensionality_gorai(output_bulk) == 2:
            # only use slabs with (0,0,1) miller index
            slabs_2d = []
            for s in slabs:
                if s.miller_index == (0, 0, 1):
                    slabs_2d.append(s)

            slabs = []
            # Find max and min sites for the original cell
            # (along c axis)
            max_coord_c = max(
                np.array([
                    site.frac_coords for site in output_bulk.sites])[:, 2])
            min_coord_c = min(
                np.array([
                    site.frac_coords for site in output_bulk.sites])[:, 2])
            max_site = {site.specie for site in output_bulk if
                        site.frac_coords[2] == max_coord_c}
            min_site = {site.specie for site in output_bulk if
                        site.frac_coords[2] == min_coord_c}

            # only use slabs that have their max and min site
            # (along c axis) match the species of the original cell.
            for slab in slabs_2d:
                max_coord_slab = max(
                    np.array([site.frac_coords for site in slab.sites])[:, 2])
                min_coord_slab = min(
                    np.array([site.frac_coords for site in slab.sites])[:, 2])
                max_site_slab = {site.specie for site in slab if
                                 site.frac_coords[2] == max_coord_slab}
                min_site_slab = {site.specie for site in slab if
                                 site.frac_coords[2] == min_coord_slab}
                if max_site_slab == max_site and min_site_slab == min_site:
                    slabs.append(slab)

        all_slabs = slabs.copy()

        for slab in slabs:
            if not slab.have_equivalent_surfaces():
                # If the two terminations are not equivalent, make new slab
                # by inverting the original slab and add it to the list
                coords = slab.frac_coords
                max_c = max([x[-1] for x in coords])
                min_c = min([x[-1] for x in coords])

                new_coords = np.array([[x[0], x[1], max_c + min_c - x[2]]
                                       for x in coords])

                oriented_cell = slab.oriented_unit_cell
                max_oc = max([x[-1] for x in oriented_cell.frac_coords])
                min_oc = min([x[-1] for x in oriented_cell.frac_coords])
                new_ocoords = np.array([[x[0], x[1], max_oc + min_oc - x[2]]
                                        for x in oriented_cell.frac_coords])
                new_ocell = Structure(oriented_cell.lattice,
                                      oriented_cell.species_and_occu,
                                      new_ocoords)

                new_slab = Slab(slab.lattice, species=slab.species_and_occu,
                                coords=new_coords,
                                miller_index=slab.miller_index,
                                oriented_unit_cell=new_ocell,
                                shift=-slab.shift,
                                scale_factor=slab.scale_factor)
                all_slabs.append(new_slab)

        for slab in all_slabs:
            xrep = np.ceil(
                min_lw / np.linalg.norm(slab.lattice.matrix[0]))
            yrep = np.ceil(
                min_lw / np.linalg.norm(slab.lattice.matrix[1]))
            repeat = [xrep, yrep, 1]
            slab.make_supercell(repeat)
            name = slab.composition.reduced_formula
            if getattr(slab, "miller_index", None):
                name += "_{}".format(slab.miller_index)
            if getattr(slab, "shift", None):
                name += "_{:.3f}".format(slab.shift).replace(".", ",")
            name += " slab optimization"

            slab_data = {'miller_index': slab.miller_index,
                         'shift': slab.shift}

            if "selective_dynamics" not in ads_site_finder_params:
                ads_site_finder_params["selective_dynamics"] = True

            # add selective dynamics for height 2.0 instead of
            # the height used to determine surface sites
            if ads_site_finder_params["selective_dynamics"]:
                sel_dyn_params = ads_site_finder_params.copy()
                sel_dyn_params['height'] = 2.0
                sel_dyn = AdsorbateSiteFinder(
                    slab, selective_dynamics=True,
                    height=2.0).slab.site_properties['selective_dynamics']
                slab.add_site_property('selective_dynamics', sel_dyn)

            # Change for DOS calc:
            slab_data.update({'input_structure': slab})
            slab_fw = af.SlabFW(slab, name=name, adsorbates=adsorbates,
                                ads_energies=ads_energies, vasp_cmd=vasp_cmd,
                                db_file=db_file, min_lw=min_lw,
                                ads_site_finder_params=ads_site_finder_params,
                                ads_structures_params=ads_structures_params,
                                slab_ads_fw_params=slab_ads_fw_params,
                                optimize_distance=optimize_distance,
                                static_distances=static_distances,
                                static_fws_params=static_fws_params,
                                bulk_data=bulk_data, slab_data=slab_data,
                                spec={"_category": _category}, **slab_fw_params)
            if dos_calculate:
                # relax, shuffle analysis step
                analysis_task = slab_fw.tasks[-1]
                slab_fw.tasks.remove(analysis_task)
                slab_fws.append(slab_fw)
                # static
                static = StaticFW(name=name+" static", vasp_cmd=vasp_cmd,
                                  db_file=db_file, parents=slab_fws[-1],
                                  vasptodb_kwargs={
                                      "parse_bader": False},
                                  spec={"_category": _category})
                static.tasks.insert(2, ModifyIncar(incar_update={
                    "IVDW": 11, "GG": "RP", "LAECHG": True}))
                slab_fws.append(static)
                # nscf
                nscf_calc = NonSCFFW(parents=slab_fws[-1],
                                     name=name+" nscf", mode="uniform",
                                     vasptodb_kwargs={
                                         "parse_bader": False,
                                         "task_fields_to_push": {
                                             "slab_structure":
                                                 "output.structure",
                                             "slab_energy":
                                                 "output.energy"}},
                                     vasp_cmd=vasp_cmd, db_file=db_file,
                                     spec={"_category": _category})
                nscf_calc.tasks.insert(2, ModifyIncar(incar_update={
                    "IVDW": 11, "GG": "RP", "LAECHG": True}))
                nscf_calc.tasks.append(analysis_task)
                slab_fws.append(nscf_calc)
            else:
                slab_fws.append(slab_fw)
        wf = Workflow(slab_fws)
        if vasp_calcs:
            from atomate.vasp.powerups import use_fake_vasp as fv
            wf = fv(wf, vasp_calcs)

        return FWAction(additions=wf)


@explicit_serialize
class SlabAdsAdditionTask(FiretaskBase):
    """
    Add the SlabAdsGeneratorFW from atomate.vasp.fireworks.adsorption as
    an addition.

    Required params:
    Optional params:
        adsorbates ([Molecule]): list of molecules to place as
            adsorbates
        ads_energies ([float]): reference energies to be used for the
            adsorbates when calculating adsorption energies. The order
            should correspond to that in the adsorbates parameter
        vasp_cmd (str): vasp command
        db_file (str): path to database file
        min_lw (float): minimum length/width for slab + adsorbate
            structures (overridden by ads_structures_params if it
            already contains min_lw)
        ads_site_finder_params (dict): parameters to be supplied as
            kwargs to AdsorbateSiteFinder
        ads_structures_params (dict): dictionary of kwargs for
            generate_adsorption_structures in AdsorptionSiteFinder
        slab_ads_fw_params (dict): dictionary of kwargs for SlabAdsFW
            (can include: handler_group, job_type, vasp_input_set,
            user_incar_params)
        optimize_distance (bool): whether to launch static calculations
            to determine the optimal adsorbate - surface distance before
            optimizing the slab + adsorbate structure
        static_distances (list): if optimize_distance is true, these are
            the distances at which to test the adsorbate distance
        static_fws_params (dict): dictionary for setting custom user
            kpoints and custom user incar  settings, or passing an input
            set.
        bulk_data (dict): bulk data to be passed all the way to the
            analysis step
        slab_data (dict): slab data to be passed all the way to the
            analysis step
        dos_calculate (bool): whether to launch static DOS calculations
            for the slab and slab + adsorbate structures after the
            corresponding geometry optimizations
        ddec_params (dict): kwargs for DDEC6Analysis
    """
    required_params = []
    optional_params = ["adsorbates", "ads_energies", "vasp_cmd", "db_file",
                       "min_lw", "ads_site_finder_params",
                       "ads_structures_params", "slab_ads_fw_params",
                       "optimize_distance", "static_distances",
                       "static_fws_params", "bulk_data", "slab_data",
                       "dos_calculate", "ddec_params"]

    def run_task(self, fw_spec):
        import atomate.vasp.fireworks.adsorption as af

        fws = []

        print("load data")
        try:
            output_slab = Structure.from_dict(fw_spec["slab_structure"])
        except TypeError:
            output_slab = fw_spec["slab_structure"]
        slab_energy = fw_spec["slab_energy"]
        calc_locs = fw_spec["calc_locs"]
        slab_dir = None
        if calc_locs:
            slab_dir = calc_locs[-1].get("path")
        adsorbates = self.get("adsorbates")
        ads_energies = self.get("ads_energies")
        vasp_cmd = self.get("vasp_cmd")
        db_file = self.get("db_file")
        min_lw = self.get("min_lw") or 10.0
        ads_site_finder_params = self.get("ads_site_finder_params") or {}
        ads_structures_params = self.get("ads_structures_params") or {}
        if "min_lw" not in ads_structures_params:
            ads_structures_params["min_lw"] = min_lw
        slab_ads_fw_params = self.get("slab_ads_fw_params") or {}
        optimize_distance = self.get("optimize_distance")
        static_distances = self.get("static_distances") or [0.5, 1.0, 1.5, 2.0]
        static_fws_params = self.get("static_fws_params") or {}
        static_input_set = static_fws_params.get("vasp_input_set", None)
        static_user_incar = static_fws_params.get(
            "user_incar_settings", None)
        static_kpts_settings = static_fws_params.get(
            "user_kpoints_settings", None)
        if not static_kpts_settings:
            static_kpts_settings = Kpoints()
        find_args = ads_structures_params.get("find_args", {})
        if 'positions' not in find_args:
            find_args['positions'] = ['ontop', 'bridge', 'hollow']
        if 'distance' not in find_args:
            find_args['distance'] = 1.5
        add_ads_params = {key: ads_structures_params[key] for key
                          in ads_structures_params if key != 'find_args'}

        bulk_data = self.get("bulk_data")
        slab_data = self.get("slab_data") or {}
        slab_name = slab_data.get("name")
        dos_calculate = self.get("dos_calculate", True)
        _category = self.get("_category")

        ddec_params = fw_spec.get("ddec_params", {})

        vrun_o = None
        if slab_dir:
            print("load file")
            slab_data.update({'directory': slab_dir})
            try:
                vrun_paths = [os.path.join(slab_dir, fname) for fname in
                              os.listdir(slab_dir) if "vasprun"
                              in fname.lower()]
                try:
                    vrun_paths.sort(key=lambda x: time_vrun(x))
                    vrun_i = Vasprun(vrun_paths[0])
                    vrun_o = Vasprun(vrun_paths[-1])

                    slab_converged = vrun_o.converged
                    if slab_energy:
                        assert(round(slab_energy - vrun_o.final_energy, 7)
                               == 0)
                    else:
                        slab_energy = vrun_o.final_energy

                    if not output_slab:
                        output_slab = vrun_o.final_structure

                    if "surface_properties" not in output_slab.site_properties:
                        height = ads_site_finder_params.get("height", 0.9)
                        surf_props = get_slab_surf_props(output_slab,
                                                         height=height)
                        output_slab.add_site_property("surface_properties",
                                                      surf_props)
                    eigenvalue_band_props = vrun_o.eigenvalue_band_properties
                    if not slab_data.get('input_structure', False):
                        input_slab = vrun_i.initial_structure
                        slab_data.update({'input_structure': input_slab})

                    slab_data.update({
                        'converged': slab_converged,
                        'eigenvalue_band_properties': eigenvalue_band_props,
                    })

                except (ParseError, AssertionError):
                    pass
            except FileNotFoundError:
                warnings.warn("Slab directory not found: {}".format(slab_dir))

        slab_data.update({'final_energy': slab_energy})

        # Electronic Analysis
        orbital_type_band_centers = {}
        orbital_densities_by_type = {}
        cbm_elemental_makeup = {}
        vbm_elemental_makeup = {}
        if vrun_o:
            # s,p,d-Band Center analysis:
            complete_dos = vrun_o.complete_dos

            for density_type in [OrbitalType.s, OrbitalType.p,
                                 OrbitalType.d]:
                dos_c = complete_dos.get_spd_dos().get(density_type)

                # add spin up and spin down densities
                total_c_densities = dos_c.get_densities()

                # Get integrated density for d
                total_integrated_density = np.trapz(total_c_densities,
                                                    x=dos_c.energies,
                                                    dx=.01)
                # Find E which splits integrated d DOS into 2
                # (p-band center):
                c_band_center_slab_ads = 0
                for k in range(len(total_c_densities)):
                    c_int = np.trapz(total_c_densities[:k],
                                     x=dos_c.energies[:k],
                                     dx=.01)
                    if c_int > (total_integrated_density / 2):
                        c_band_center_slab_ads = dos_c.energies[k]
                        break
                orbital_type_band_centers[density_type.name] = \
                    c_band_center_slab_ads

            # Densities by Orbital Type for Surface Site
            for site_idx, site in enumerate(output_slab):
                if "surface" in site.properties["surface_properties"]:
                    dos_spd_site = complete_dos.get_site_spd_dos(
                        complete_dos.structure.sites[site_idx])
                    orbital_densities_for_site = {}
                    for orbital_type, elec_dos in dos_spd_site.items():
                        orbital_densities_for_site.update(
                            {orbital_type.name: np.trapz(
                                elec_dos.get_densities(),
                                x=elec_dos.energies)})
                    orbital_densities_by_type[str(site_idx)] = \
                        orbital_densities_for_site

            # Quantify overlap by orbital type

            # Elemental make-up of CBM and VBM
            print("elemental makeup")
            (cbm, vbm) = complete_dos.get_cbm_vbm()
            for element in output_slab.composition:
                elem_dos = complete_dos.get_element_dos()[element]
                cbm_densities = []
                cbm_energies = []
                vbm_densities = []
                vbm_energies = []
                for energy, density in zip(
                        elem_dos.energies, elem_dos.get_densities()):
                    if energy > cbm:
                        if density == 0:
                            break
                        cbm_densities.append(density)
                        cbm_energies.append(energy)
                for energy, density in zip(
                        reversed(elem_dos.energies),
                        reversed(elem_dos.get_densities())):
                    if energy < vbm:
                        if density == 0:
                            break
                        vbm_densities.append(density)
                        vbm_energies.append(energy)
                vbm_integrated = np.trapz(vbm_densities,
                                          x=vbm_energies)
                cbm_integrated = np.trapz(cbm_densities,
                                          x=cbm_energies)
                cbm_elemental_makeup[element.name] = cbm_integrated
                vbm_elemental_makeup[element.name] = vbm_integrated

        # Work Function Analyzer
        print("wfa")
        vd = VaspDrone()
        poscar_file = vd.filter_files(
            slab_dir, file_pattern="POSCAR").get("standard")
        locpot_file = vd.filter_files(
            slab_dir, "LOCPOT")["standard"]
        outcar_file = vd.filter_files(
            slab_dir, "OUTCAR").get("standard")
        wfa = WorkFunctionAnalyzer.from_files(
            poscar_file, locpot_file, outcar_file)
        work_function = wfa.work_function

        # Bader Analysis
        chgcar_file = vd.filter_files(
            slab_dir, file_pattern="CHGCAR")['standard']
        potcar_file = vd.filter_files(
            slab_dir, file_pattern="POTCAR")["standard"]
        ba = BaderAnalysis(chgcar_file, potcar_file)

        bader_charges_slab = 0

        # Bader for Slab
        for site_idx, site in enumerate(output_slab):
            bader_charges_slab += ba.get_charge(site_idx)

        slab_data["bader"] = bader_charges_slab

        # Update Bader Site Properties:
        for site_idx, site in enumerate(output_slab):
            site.properties["bader_slab_charge"] = ba.get_charge(site_idx)

        # DDEC6 Analysis for Slab
        aeccar_files = [vd.filter_files(
            slab_dir,
            file_pattern="AECCAR{}".format(n)).get('standard')
                        for n in range(0, 3)]
        if aeccar_files == [None, None, None]:
            aeccar_files = None
        ddec = DDEC6Analysis(
            chgcar_file, potcar_file, aeccar_files, **ddec_params)
        ddec6_charges_slab = 0

        # DDEC for Slab
        for surf_idx, site in enumerate(output_slab):
            ddec6_charges_slab += ddec.get_charge(surf_idx)

        # Update DDEC Site Properties, Bond Order:
        for n1, site1 in enumerate(output_slab):
            site1.properties["ddec_slab_charge"] = ddec.get_charge(n1)
            site1.properties[
                "ddec_slab_charge_transfer"] = ddec.get_charge_transfer(n1)
            for n2, site2 in enumerate(output_slab):
                bo = ddec.get_bond_order(n1, n2)
                if bo:
                    if site1.properties.get('ddec_slab_bond_order'):
                        site1.properties['ddec_slab_bond_order'].update(
                            {str(n2): bo})
                    else:
                        site1.properties['ddec_slab_bond_order'] = {
                            str(n2): bo}

        slab_data.update({'output_structure': output_slab})

        slab_data.update({'ddec6': ddec6_charges_slab,
                          'orbital_band_centers':
                              orbital_type_band_centers,
                          'orbital_densities_by_type':
                              orbital_densities_by_type,
                          'work_function': work_function,
                          'cbm_elemental_makeup': cbm_elemental_makeup,
                          'vbm_elemental_makeup': vbm_elemental_makeup})

        if 'magmom' in list(output_slab.site_properties):
            output_slab.remove_site_property('magmom')
        for ads_idx, adsorbate in enumerate(adsorbates):
            # adsorbate.add_site_property(
            # 'magmom', [0.0]*adsorbate.num_sites)
            ads_energy = ads_energies[ads_idx]
            # or sum([adsorbate.composition.get(elt, 0) *
            # ref_elem_energy.get(elt) for elt in ref_elem_energy])
            if optimize_distance:

                asf = AdsorbateSiteFinder(output_slab,
                                          **ads_site_finder_params)
                find_args['distance'] = 0.0
                coords = asf.find_adsorption_sites(**find_args)

                for site_idx, (asf_site_type, coord) in enumerate(
                        chain.from_iterable(
                            [product([position], coords[position])
                             for position in find_args['positions']])):
                    parents = []
                    ads_name = ''.join([site.species_string for site
                                        in adsorbate.sites])
                    slab_ads_name = "{} {} [{}]".format(
                        slab_name, ads_name, site_idx)

                    for distance_idx, distance in enumerate(
                            static_distances):
                        new_coord = coord + distance*asf.mvec

                        slab_ads = asf.add_adsorbate(adsorbate, new_coord,
                                                     **add_ads_params)

                        el_fw_name = "{} static distance {:.2f}".format(
                            slab_ads_name, distance)

                        fws.append(af.EnergyLandscapeFW(
                            name=el_fw_name, structure=slab_ads,
                            vasp_input_set=static_input_set,
                            static_user_incar_settings=static_user_incar,
                            static_user_kpoints_settings=static_kpts_settings,
                            vasp_cmd=vasp_cmd, db_file=db_file,
                            vasptodb_kwargs={
                                "task_fields_to_push": {
                                    "{}_energy".format(distance_idx):
                                        "output.energy",
                                    "{}_structure".format(distance_idx):
                                        "output.structure"},
                                "defuse_unsuccessful": False,
                                "parse_bader": False},
                            runvaspcustodian_kwargs={
                                "handler_group": "no_handler"},
                            spec={"_pass_job_info": True,
                                  "_category": _category}))
                        parents.append(fws[-1])

                    slab_ads_data = {'asf_site_type': asf_site_type,
                                     'name': slab_ads_name,
                                     'mvec': asf.mvec}

                    do_fw_name = "{} distance analysis".format(
                        slab_ads_name)

                    fws.append(af.DistanceOptimizationFW(
                        adsorbate, ads_energy=ads_energy,
                        slab_structure=output_slab, coord=coord,
                        static_distances=static_distances, name=do_fw_name,
                        vasp_cmd=vasp_cmd, db_file=db_file, min_lw=min_lw,
                        ads_site_finder_params=ads_site_finder_params,
                        ads_structures_params=ads_structures_params,
                        slab_ads_fw_params=slab_ads_fw_params,
                        bulk_data=bulk_data, slab_data=slab_data,
                        slab_ads_data=slab_ads_data,
                        dos_calculate=dos_calculate, parents=parents,
                        spec={"_allow_fizzled_parents": True,
                              "_category": _category}))

            else:
                if "selective_dynamics" not in ads_site_finder_params:
                    ads_site_finder_params["selective_dynamics"] = True

                asf = AdsorbateSiteFinder(output_slab,
                                          **ads_site_finder_params)
                coords = asf.find_adsorption_sites(**find_args)

                for n, (asf_site_type, coord) in enumerate(chain.from_iterable(
                            [product([position], coords[position])
                             for position in find_args['positions']])):
                    slab_ads = asf.add_adsorbate(adsorbate, coord,
                                                 **add_ads_params)

                    # add selective dynamics for height 2.0 instead of
                    # the height used to determine surface sites
                    if ads_site_finder_params["selective_dynamics"]:
                        sel_dyn_params = ads_site_finder_params.copy()
                        sel_dyn_params['height'] = 2.0
                        sel_dyn = AdsorbateSiteFinder(
                            output_slab, **sel_dyn_params).add_adsorbate(
                            adsorbate, coord,
                            **add_ads_params).site_properties[
                            'selective_dynamics']
                        slab_ads.add_site_property(
                            'selective_dynamics', sel_dyn)

                    # Create adsorbate fw
                    ads_name = ''.join([site.species_string for site
                                        in adsorbate.sites])
                    slab_ads_name = "{} {} [{}]".format(slab_name, ads_name, n)
                    fw_name = slab_ads_name + " slab + adsorbate optimization"

                    # get id map from original structure to output one
                    # and surface properties to be able to find
                    # adsorbate sites later
                    vis = slab_ads_fw_params.get(
                        "vasp_input_set", MPSurfaceSet(slab_ads, bulk=False))
                    new_slab_ads = vis.structure
                    sm = StructureMatcher(primitive_cell=False)
                    id_map = sm.get_transformation(slab_ads, new_slab_ads)[-1]
                    surface_properties = slab_ads.site_properties[
                        'surface_properties']

                    # input site type
                    ads_ids = [i for i in range(slab_ads.num_sites)
                               if slab_ads.sites[i].properties[
                                   "surface_properties"] == "adsorbate"]
                    nn_surface_list = get_nn_surface(slab_ads, ads_ids)
                    ads_adsorp_id = min(nn_surface_list, key=lambda x: x[2])[0]
                    in_site_type = get_site_type(slab_ads, ads_adsorp_id,
                                                 ads_ids, asf.mvec)[0]

                    slab_ads_data = {'id_map': id_map,
                                     'surface_properties': surface_properties,
                                     'asf_site_type': asf_site_type,
                                     'in_site_type': in_site_type,
                                     'name': slab_ads_name,
                                     'mvec': asf.mvec,
                                     'input_structure': slab_ads}

                    # DOS calculation implementation
                    slab_ads_fw = af.SlabAdsFW(
                        slab_ads, name=fw_name, adsorbate=adsorbate,
                        ads_energy=ads_energy, vasp_cmd=vasp_cmd,
                        db_file=db_file, bulk_data=bulk_data,
                        slab_data=slab_data, slab_ads_data=slab_ads_data,
                        spec={"_category": _category}, **slab_ads_fw_params)
                    if dos_calculate:
                        # relax
                        analysis_task = slab_ads_fw.tasks[-1]
                        slab_ads_fw.tasks.remove(analysis_task)
                        fws.append(slab_ads_fw)
                        # static
                        static = StaticFW(name=fw_name+" static",
                                          vasp_cmd=vasp_cmd, db_file=db_file,
                                          parents=fws[-1],
                                          vasptodb_kwargs={
                                              "parse_bader": False},
                                          spec={"_category": _category})
                        static.insert(2, ModifyIncar(incar_update={
                            "IVDW": 11, "GG": "RP", "LAECHG": True}))
                        fws.append(static)
                        # nscf
                        nscf_calc = NonSCFFW(parents=fws[-1],
                                             name=fw_name + " nscf",
                                             mode="uniform",
                                             vasptodb_kwargs={
                                                 "parse_bader": False,
                                                 "task_fields_to_push": {
                                                     "slab_ads_structure":
                                                         "output.structure",
                                                     "slab_ads_energy":
                                                         "output.energy"}},
                                             vasp_cmd=vasp_cmd,
                                             db_file=db_file,
                                             spec={"_category": _category})
                        nscf_calc.tasks.insert(2, ModifyIncar(incar_update={
                            "IVDW": 11, "GG": "RP", "LAECHG": True}))
                        nscf_calc.tasks.append(analysis_task)
                        fws.append(nscf_calc)
                    fws.append(slab_ads_fw)

        return FWAction(additions=Workflow(fws))


@explicit_serialize
class AnalyzeStaticOptimumDistance(FiretaskBase):
    """
    This Firetask retrieves bulk energy, slab energy, and adsorbate-slab
    energies in the FW spec and calculates the adsorption energies at
    difference adsorbate distances from previous static calculations. It
    calculates the optimal adsorbate distance using two different
    algorithms (polynomial, or standard) and passes that information
    into the spec. It also decides whether to exit the FW if the
    adsorbate energy landscape is not favorable.

    Required params:
        slab_structure (Structure): slab structure for which to
            determine the optimal slab - adsorbate distance
        distances ([float]): list of slab - adsorbate distances that
            were tested
        adsorbate (Molecule): adsorbate input structure
    Optional params:
        algo (str): algorithm to use in determining the optimal distance
            (currently supported: "standard" [default], "poly_fit",
            "minimumm")
        ads_energy (float): reference energy for the adsorbate
    """

    required_params = ["slab_structure", "distances", "adsorbate"]
    optional_params = ["algo", "ads_energy"]

    def run_task(self, fw_spec):

        # Get identifying information
        distances = self["distances"]
        # distance_to_state = fw_spec["distance_to_state"][0]
        # ads_comp = self["adsorbate"].composition
        algo = self.get("algo", "standard")
        output_slab = self["slab_structure"]
        ads_energy = self.get("ads_energy")

        # Setup some initial parameters
        optimal_distance = 3.0
        lowest_energy = 10000

        # Get Slab energy and Bulk  Energy from previous Optimize FWs
        # (in spec):
        slab_energy = fw_spec.get("slab_energy", False)

        first_0 = False
        second_0 = False
        distance_0 = False

        # for other fitting algorithm, collect the energies and
        # distances in this array:
        all_energies = []
        all_distances = []

        output_slab_ads = None
        for distance_idx, distance in enumerate(sorted(distances)):
            # if distance_to_state.get(distance,{}).get("state",False):
            if "{}_energy".format(distance_idx) in fw_spec:
                # energy per atom
                energy = fw_spec["{}_energy".format(distance_idx)]
                # OA: this is was divided by # of atoms twice before

                output_slab_ads = fw_spec.get(
                    "{}_structure".format(distance_idx)) or output_slab_ads

                # for other fitting algorithms:
                all_energies.append(energy)
                all_distances.append(distance)

                if lowest_energy > 0 and energy < 0 and (not first_0):
                    first_0 = True
                    distance_0 = distance
                    optimal_distance = distance
                    lowest_energy = energy
                elif lowest_energy < 0 and energy > 0 and first_0:
                    # Energy recrossed the 0 eV line, lets take an
                    # average
                    second_0 = True
                    optimal_distance = (distance_0 + distance) / 2
                    # we shouldn't update lowest energy because its now
                    # past 0, could be way up...
                elif energy < lowest_energy and first_0 and not second_0:
                    # energy has crossed 0, stayed in negative range,
                    # but has still lowered.
                    # We should take even lower value
                    lowest_energy = energy
                    optimal_distance = (distance_0 + distance) / 2
                elif energy < lowest_energy and not first_0 and not second_0:
                    # If nothing has crossed 0 yet just take the lowest
                    # energy distance...
                    lowest_energy = energy
                    optimal_distance = distance

        if algo == "poly_fit":
            fit = np.polyfit(all_distances, all_energies, 2)
            xd = np.linspace(all_distances[0], all_distances[-1], 100)
            yd = fit[0]+fit[1]*xd + fit[2]*xd**2
            # Lowest value of fit:
            lowest_energy = min(yd)
            optimal_distance = xd[np.where(yd == yd.min())[0]]
        elif algo == "minimum":
            all_energies = np.array(all_energies)
            lowest_energy = min(all_energies)
            optimal_distance = all_distances[np.where(
                all_energies == all_energies.min())[0][0]]

        # Optimal Energy for current slab with adsorbate:
        if output_slab_ads:
            scale_factor = output_slab_ads.volume / output_slab.volume
            adsorption_en = (lowest_energy - slab_energy * scale_factor
                             - ads_energy)
        else:
            adsorption_en = 1000

        # If lowest energy is a little too big, this is probably not a
        # good site/adsorbate... No need to run future calculations
        if adsorption_en > 2:
            # Let's exit the rest of the FW's if energy is too high,
            # but still push the data
            return FWAction(exit=True,
                            mod_spec={"_push": {
                                'lowest_energy': lowest_energy,
                                'adsorption_energy': adsorption_en,
                                'optimal_distance': optimal_distance
                            }
                            })
        return FWAction(mod_spec={"_push": {
            'lowest_energy': lowest_energy,
            'adsorption_energy': adsorption_en,
            'optimal_distance': optimal_distance
        }
        })


@explicit_serialize
class LaunchVaspFromOptimumDistance(FiretaskBase):
    """
    This Firetask loads the optimal distance in the FW spec from the
    previous Firetasks. It takes an 'idx' and 'site_idx' identifying
    variable to append the correct adsorbate on the correct slab surface
    at the optimal distance and then launches an OptimizeFW at that
    distance.

    Required params:
        adsorbate (Molecule): molecule placed as adsorbate
        coord ([float]): coordinates for the adsorbate
        slab_structure (Structure): slab structure
        static_distances (list): if optimize_distance is true, these are
            the distances at which to test the adsorbate distance
    Optional params:
        ads_energy (float): reference energy for the adsorbate
        vasp_cmd (str): vasp command
        db_file (str): path to database file
        min_lw (float): minimum length/width for slab + adsorbate
            structures (overridden by ads_structures_params if it
            already contains min_lw)
        ads_site_finder_params (dict): parameters to be supplied as
            kwargs to AdsorbateSiteFinder
        ads_structures_params (dict): dictionary of kwargs for
            generate_adsorption_structures in AdsorptionSiteFinder
        slab_ads_fw_params (dict): dictionary of kwargs for SlabAdsFW
            (can include: handler_group, job_type, vasp_input_set,
            user_incar_params)
        bulk_data (dict): bulk data to be passed all the way to the
            analysis step
        slab_data (dict): slab data to be passed all the way to the
            analysis step
        slab_ads_data (dict): slab + adsorbate data to be passed all the
            way to the analysis step
        dos_calculate (bool): whether to launch static DOS calculations
            for the slab and slab + adsorbate structures after the
            corresponding geometry optimizations
    """

    required_params = ["adsorbate", "coord", "slab_structure",
                       "static_distances"]
    optional_params = ["ads_energy", "vasp_cmd", "db_file", "min_lw",
                       "ads_site_finder_params", "ads_structures_params",
                       "slab_ads_fw_params", "bulk_data", "slab_data",
                       "slab_ads_data", "dos_calculate"]

    def run_task(self, fw_spec):
        import atomate.vasp.fireworks.adsorption as af

        adsorbate = self.get("adsorbate")
        ads_energy = self.get("ads_energy")
        slab_structure = self.get("slab_structure")
        vasp_cmd = self.get("vasp_cmd")
        db_file = self.get("db_file")
        min_lw = self.get("min_lw") or 10.0
        ads_site_finder_params = self.get("ads_site_finder_params") or {}
        ads_structures_params = self.get("ads_structures_params") or {}
        slab_ads_fw_params = self.get("slab_ads_fw_params") or {}
        coord = np.array(self.get("coord"))
        bulk_data = self.get("bulk_data")
        slab_data = self.get("slab_data")
        slab_ads_data = self.get("slab_ads_data") or {}
        dos_calculate = self.get("dos_calculate", True)
        _category = fw_spec.get("_category")

<<<<<<< HEAD
                        fws.append(af.EnergyLandscapeFW(
                            name=el_fw_name, structure=slab_ads,
                            vasp_input_set=static_input_set,
                            static_user_incar_settings=
                            static_user_incar_settings,
                            static_user_kpoints_settings=static_kpts_settings,
                            vasp_cmd=">>vasp_gam<<", db_file=db_file,
                            vasptodb_kwargs={
                                "task_fields_to_push": {
                                    "{}_energy".format(distance_idx):
                                        "output.energy",
                                    "{}_structure".format(distance_idx):
                                        "output.structure"},
                                "defuse_unsuccessful": False,
                                "parse_bader":False},
                            runvaspcustodian_kwargs={
                                "handler_group": "no_handler"},
                            spec={"_pass_job_info": True,
                                  "_category": _category}))
                        parents.append(fws[-1])
=======
        mvec = slab_ads_data.get("mvec") or AdsorbateSiteFinder(
            slab_structure, **ads_site_finder_params).mvec
        mvec = np.array(mvec)
>>>>>>> 3707a91c

        if "min_lw" not in ads_structures_params:
            ads_structures_params["min_lw"] = min_lw
        if "selective_dynamics" not in ads_site_finder_params:
            ads_site_finder_params["selective_dynamics"] = True

        add_ads_params = {key: ads_structures_params[key] for key
                          in ads_structures_params if key != 'find_args'}

        # Load optimal distance from fw_spec
        optimal_distance = fw_spec.get("optimal_distance")[0]

        # Create structure with optimal distance
        if "surface_properties" not in slab_structure.site_properties:
            height = ads_site_finder_params.get("height", 0.9)
            surf_props = get_slab_surf_props(slab_structure, height=height)
            slab_structure.add_site_property("surface_properties", surf_props)

        asf = AdsorbateSiteFinder(slab_structure, **ads_site_finder_params)
        new_coord = coord + optimal_distance * mvec
        slab_ads = asf.add_adsorbate(adsorbate, new_coord, **add_ads_params)

        # add selective dynamics for height 2.0 instead of
        # the height used to determine surface sites
        if ads_site_finder_params["selective_dynamics"]:
            sel_dyn_params = ads_site_finder_params.copy()
            sel_dyn_params['height'] = 2.0
            slab_copy = slab_structure.copy()
            slab_copy.remove_site_property("surface_properties")
            sel_dyn = AdsorbateSiteFinder(
                slab_copy, **sel_dyn_params).add_adsorbate(
                adsorbate, new_coord, **add_ads_params).site_properties[
                'selective_dynamics']
            slab_ads.add_site_property('selective_dynamics', sel_dyn)

        slab_ads_name = (slab_ads_data.get("name")
                         or slab_ads.composition.reduced_formula)
        fw_name = "{} slab + adsorbate optimization".format(slab_ads_name)

        # get id map from original structure to output one and
        # surface properties to be able to find adsorbate sites later
        vis = MPSurfaceSet(slab_ads, bulk=False)
        new_slab_ads = vis.structure
        sm = StructureMatcher(primitive_cell=False)
        id_map = sm.get_transformation(slab_ads, new_slab_ads)[-1]
        surface_properties = slab_ads.site_properties['surface_properties']

        # input site type
        ads_ids = [i for i in range(slab_ads.num_sites)
                   if slab_ads.sites[i].properties[
                       "surface_properties"] == "adsorbate"]
        nn_surface_list = get_nn_surface(slab_ads, ads_ids)
        ads_adsorp_id = min(nn_surface_list, key=lambda x: x[2])[0]
        in_site_type = get_site_type(slab_ads, ads_adsorp_id,
                                     ads_ids, asf.mvec)[0]

        slab_ads_data.update({'id_map': id_map,
                              'surface_properties': surface_properties,
                              'in_site_type': in_site_type,
                              'input_structure': slab_ads})

        slab_ads_fws = []
        if dos_calculate:
            # relax
            relax_calc = af.SlabAdsFW(
                slab_ads, name=fw_name, adsorbate=adsorbate,
                ads_energy=ads_energy, vasp_cmd=vasp_cmd, db_file=db_file,
                bulk_data=bulk_data, slab_data=slab_data,
                slab_ads_data=slab_ads_data, spec={"_category": _category},
                **slab_ads_fw_params)
            analysis_step = relax_calc.tasks[-1]
            relax_calc.tasks.remove(analysis_step)
            slab_ads_fws.append(relax_calc)
            # static
            static = StaticFW(name=fw_name+" static", vasp_cmd=vasp_cmd,
                              db_file=db_file, parents=slab_ads_fws[-1],
                              spec={"_category": _category})
            static.tasks.insert(2, ModifyIncar(incar_update={"IVDW": 11,
                                                             "GG": "RP"}))
            slab_ads_fws.append(static)
            # non-scf uniform
            nscf_calc = NonSCFFW(parents=slab_ads_fws[-1],
                                 name=fw_name+" nscf", mode="uniform",
                                 vasp_cmd=vasp_cmd, db_file=db_file,
                                 vasptodb_kwargs={
                                     "task_fields_to_push": {
                                         "slab_ads_structure":
                                             "output.structure",
                                         "slab_ads_energy":
                                             "output.energy"}},
                                 spec={"_category": _category})
            nscf_calc.tasks.insert(2, ModifyIncar(incar_update={"IVDW": 11,
                                                                "GG": "RP"}))
            nscf_calc.tasks.append(analysis_step)
            slab_ads_fws.append(nscf_calc)
        else:
            slab_ads_fws.append(af.SlabAdsFW(
                slab_ads, name=fw_name, adsorbate=adsorbate,
                ads_energy=ads_energy, vasp_cmd=vasp_cmd,
                db_file=db_file, bulk_data=bulk_data, slab_data=slab_data,
                slab_ads_data=slab_ads_data, spec={"_category": _category},
                **slab_ads_fw_params))

        wf = Workflow(slab_ads_fws)

        # launch it, we made it this far fam.
        return FWAction(additions=wf)


@explicit_serialize
class AnalysisAdditionTask(FiretaskBase):
    """
    Add the AdsorptionAnalysisFW from atomate.vasp.fireworks.adsorption
    as an addition.

    Required params:
    Optional params:
        adsorbate (Molecule): adsorbate input structure
        ads_energy (float): reference energy for the adsorbate
        analysis_fw_name (str): name for the AdsorbateAnalysisFW to be
            added
        db_file (str): path to database file
        job_type (str): custodian job type for the optimizations ran as
            part of the workflow
        bulk_data (dict): bulk data to be passed all the way to the
            analysis step
        slab_data (dict): slab data to be passed all the way to the
            analysis step
        slab_ads_data (dict): slab + adsorbate data to be passed all the
            way to the analysis step
    """
    required_params = []
    optional_params = ["adsorbate", "ads_energy", "analysis_fw_name",
                       "db_file", "job_type", "bulk_data", "slab_data",
                       "slab_ads_data"]

    def run_task(self, fw_spec):
        import atomate.vasp.fireworks.adsorption as af

        try:
            output_slab_ads = Structure.from_dict(fw_spec["slab_ads_structure"])
        except TypeError:
            output_slab_ads = fw_spec["slab_ads_structure"]
        slab_ads_energy = fw_spec["slab_ads_energy"]
        calc_locs = fw_spec["calc_locs"]
        slab_ads_dir = None
        if calc_locs:
            slab_ads_dir = calc_locs[-1].get("path")
        adsorbate = self.get("adsorbate")
        ads_energy = self.get("ads_energy")
        analysis_fw_name = self.get("analysis_fw_name") or (
                output_slab_ads.composition.reduced_formula
                + " adsorption analysis")
        db_file = self.get("db_file")
        job_type = self.get("job_type")
        bulk_data = self.get("bulk_data")
        slab_data = self.get("slab_data")
        slab_ads_data = self.get("slab_ads_data") or {}

        # mvec = np.array(slab_ads_data.get("mvec"))
        id_map = slab_ads_data.get("id_map")
        surface_properties = slab_ads_data.get("surface_properties")
        _category = fw_spec.get("_category")

        input_slab_ads = None
        slab_ads_converged = None
        eigenvalue_band_props = None
        # extract data from vasprun to pass it on
        vrun_o = None
        if slab_ads_dir:
            slab_ads_data.update({'directory': slab_ads_dir})
            try:
                vrun_paths = [os.path.join(slab_ads_dir, fname) for fname in
                              os.listdir(slab_ads_dir)
                              if "vasprun" in fname.lower()]
                try:
                    vrun_paths.sort(key=lambda x: time_vrun(x))
                    vrun_i = Vasprun(vrun_paths[0])
                    vrun_o = Vasprun(vrun_paths[-1])

                    slab_ads_converged = vrun_o.converged
                    if slab_ads_energy:
                        assert(round(
                            slab_ads_energy - vrun_o.final_energy, 7) == 0)
                    else:
                        slab_ads_energy = vrun_o.final_energy

                    if not output_slab_ads:
                        output_slab_ads = vrun_o.final_structure
                    if not slab_ads_data.get('input_structure', False):
                        input_slab_ads = vrun_i.initial_structure
                        slab_ads_data.update({
                            'input_structure': input_slab_ads})
                    eigenvalue_band_props = vrun_o.eigenvalue_band_properties

                    if id_map and surface_properties:
                        ordered_surf_prop = [prop for new_id, prop in
                                             sorted(zip(id_map,
                                                        surface_properties))]
                        output_slab_ads.add_site_property('surface_properties',
                                                          ordered_surf_prop)

                    # Get adsorbate sites:
                    # ads_sites = []
                    # if surface_properties and id_map and output_slab_ads:
                    #     ordered_surf_prop = [prop for new_id, prop in
                    #                          sorted(zip(id_map,
                    #                                     surface_properties))]
                    #     output_slab_ads.add_site_property('surface_properties',
                    #                                       ordered_surf_prop)
                    #     ads_sites = [site for site in output_slab_ads.sites if
                    #                  site.properties[
                    #                      "surface_properties"] == "adsorbate"]
                    # elif adsorbate and output_slab_ads:
                    #     ads_sites = [output_slab_ads.sites[new_id] for new_id
                    #                  in id_map[-adsorbate.num_sites:]]
                    # ads_ids = [output_slab_ads.sites.index(site) for site in
                    #            ads_sites]

                    # Get Surface ads sites Sites:
                    # NOT NEEDED?
                    # nn_surface_list = get_nn_surface(output_slab_ads, ads_ids)
                    # ads_adsorp_id, surf_adsorp_id = min(nn_surface_list,
                    #                                     key=lambda x: x[2])[:2]
                    # out_site_type, surface_ads_sites, distances = get_site_type(
                    #     output_slab_ads, ads_adsorp_id, ads_ids, mvec)

                except (ParseError, AssertionError):
                    pass
            except FileNotFoundError:
                warnings.warn("Slab + adsorbate directory not found: {}"
                              .format(slab_ads_dir))

            # Electronic Analysis
            # s,p,d-Band Center analysis:
        if vrun_o:
            complete_dos = vrun_o.complete_dos

            orbital_type_band_centers = {}
            for density_type in [OrbitalType.s, OrbitalType.p,
                                 OrbitalType.d]:
                dos_c = complete_dos.get_spd_dos().get(density_type)

                # add spin up and spin down densities
                total_c_densities = dos_c.get_densities()

                # Get integrated density for d
                total_integrated_density = np.trapz(total_c_densities,
                                                    x=dos_c.energies,
                                                    dx=.01)
                # Find E which splits integrated d DOS into 2
                # (p-band center):
                c_band_center_slab_ads = 0
                for k in range(len(total_c_densities)):
                    c_int = np.trapz(total_c_densities[:k],
                                     x=dos_c.energies[:k],
                                     dx=.01)
                    if c_int > (total_integrated_density / 2):
                        c_band_center_slab_ads = dos_c.energies[k]
                        break
                orbital_type_band_centers[density_type.name] = \
                    c_band_center_slab_ads

            # Densities by Orbital Type for Surface Ads Site
            orbital_densities_by_type = {}

            for site_idx, site in enumerate(output_slab_ads):
                if site.properties["surface_properties"] == "surface":
                    dos_spd_site = complete_dos.get_site_spd_dos(
                        complete_dos.structure.sites[site_idx])
                    orbital_densities_for_site = {}
                    for orbital_type, elec_dos in dos_spd_site.items():
                        orbital_densities_for_site.update(
                            {orbital_type.name: np.trapz(
                                elec_dos.get_densities(),
                                x=elec_dos.energies)})
                    orbital_densities_by_type[str(site_idx)] = \
                        orbital_densities_for_site

            # Quantify Total PDOS overlap between adsorbate and
            # surface ads sites
            total_surf_ads_pdos_overlap = {}
            for surf_idx, site in enumerate(output_slab_ads):
                if site.properties["surface_properties"] == "surface":
                    total_surf_ads_pdos_overlap[str(surf_idx)] = {}
                    for ads_idx, ads_site in enumerate(output_slab_ads):
                        if ads_site.properties[
                                "surface_properties"] == "adsorbate":
                            surf_dos = complete_dos.get_site_dos(
                                complete_dos.structure.sites[surf_idx]
                            ).get_densities()
                            ads_dos = complete_dos.get_site_dos(
                                complete_dos.structure.sites[ads_idx]
                            ).get_densities()
                            c_overlap = np.trapz(get_overlap(surf_dos,
                                                             ads_dos),
                                                 x=complete_dos.energies)
                            total_surf_ads_pdos_overlap[str(surf_idx)][
                                str(ads_idx)] = c_overlap

            # for surf_ids, surf_prop in surface_ads_sites.items():
            #     if not total_surf_ads_pdos_overlap.get(
            #             surf_ids, False):
            #         total_surf_ads_pdos_overlap[surf_ids] = {}
            #     for ads_idx in ads_ids:
            #         surf_idx = surf_prop['index']
            #         surf_dos = complete_dos.get_site_dos(
            #             complete_dos.structure.sites[surf_idx]
            #         ).get_densities()
            #         ads_dos = complete_dos.get_site_dos(
            #             complete_dos.structure.sites[ads_idx]
            #         ).get_densities()
            #         c_overlap = np.trapz(get_overlap(surf_dos,
            #                                          ads_dos),
            #                              x=complete_dos.energies)
            #         total_surf_ads_pdos_overlap[surf_ids][ads_idx] = \
            #             c_overlap

            # Quantify overlap by orbital type

            # Elemental make-up of CBM and VBM
            cbm_elemental_makeup = {}
            vbm_elemental_makeup = {}
            (cbm, vbm) = complete_dos.get_cbm_vbm()
            for element in output_slab_ads.composition:
                elem_dos = complete_dos.get_element_dos()[
                    element]
                cbm_densities = []
                cbm_energies = []
                vbm_densities = []
                vbm_energies = []
                for energy, density in zip(
                        elem_dos.energies,
                        elem_dos.get_densities()):
                    if energy > cbm:
                        if density == 0:
                            break
                        cbm_densities.append(density)
                        cbm_energies.append(energy)
                for energy, density in zip(
                        reversed(elem_dos.energies),
                        reversed(elem_dos.get_densities())):
                    if energy < vbm:
                        if density == 0:
                            break
                        vbm_densities.append(density)
                        vbm_energies.append(energy)
                vbm_integrated = np.trapz(vbm_densities,
                                          x=vbm_energies)
                cbm_integrated = np.trapz(cbm_densities,
                                          x=cbm_energies)
                cbm_elemental_makeup[element.name] = cbm_integrated
                vbm_elemental_makeup[element.name] = vbm_integrated

            # Work Function Analyzer
            vd = VaspDrone()
            poscar_file = vd.filter_files(
                slab_ads_dir, file_pattern="POSCAR")['standard']
            locpot_file = vd.filter_files(
                slab_ads_dir, "LOCPOT")["standard"]
            outcar_file = vd.filter_files(
                slab_ads_dir, "OUTCAR")["standard"]
            wfa = WorkFunctionAnalyzer.from_files(
                poscar_file, locpot_file, outcar_file)
            work_function = wfa.work_function

            # Bader Analysis
            chgcar_file = vd.filter_files(
                slab_ads_dir, file_pattern="CHGCAR")['standard']
            potcar_file = vd.filter_files(
                slab_ads_dir, file_pattern="POTCAR")["standard"]
            ba = BaderAnalysis(chgcar_file, potcar_file)

            bader_charges = {"slab": 0,
                             "adsorbate": 0}
            # Bader for Slab Sites:
            for idx, site in enumerate(output_slab_ads):
                if site.properties['surface_properties'] == "adsorbate":
                    bader_charges["adsorbate"] += ba.get_charge(idx)
                else:
                    bader_charges["slab"] += ba.get_charge(idx)

            slab_ads_data["bader"] = bader_charges

            # Update Bader Site Properties:
            for site_idx, site in enumerate(output_slab_ads):
                site.properties["bader_slab_ads_charge"] = \
                    ba.get_charge(site_idx)

            # DDEC6 Analysis
            aeccar_files = [vd.filter_files(
                slab_ads_dir,
                file_pattern="AECCAR{}".format(n))['standard']
                            for n in range(0, 3)]

            ddec = DDEC6Analysis(
                chgcar_file, potcar_file, aeccar_files, gzipped=True)

            ddec6_charges = {"slab": 0,
                             "adsorbate": 0}
            # DDEC for Surface Ads Sites
            for idx, site in enumerate(output_slab_ads):
                if site.properties['surface_properties'] == "adsorbate":
                    ddec6_charges["adsorbate"] += ddec.get_charge(idx)
                else:
                    ddec6_charges["slab"] += ddec.get_charge(idx)

            slab_ads_data["ddec6"] = ddec6_charges

            # Update DDEC Site Properties, Bond Order:
            for n1, site1 in enumerate(output_slab_ads):
                site1.properties["ddec_slab_ads_charge"] = \
                    ddec.get_charge(n1)
                site1.properties[
                    "ddec_slab_ads_charge_transfer"] = \
                    ddec.get_charge_transfer(n1)
                for n2, site2 in enumerate(output_slab_ads):
                    bo = ddec.get_bond_order(n1, n2)
                    if bo:
                        if site1.properties.get('ddec_slab_ads_bond_order'):
                            site1.properties[
                                'ddec_slab_ads_bond_order'].update(
                                {str(n2): bo})
                        else:
                            site1.properties[
                                'ddec_slab_ads_bond_order'] = {
                                str(n2): bo}

            slab_ads_data.update({
                'input_structure': input_slab_ads,
                'converged': slab_ads_converged,
                'eigenvalue_band_properties': eigenvalue_band_props,
                'orbital_band_centers': orbital_type_band_centers,
                'orbital_densities_by_type': orbital_densities_by_type,
                'total_surf_ads_pdos_overlap':
                    total_surf_ads_pdos_overlap,
                'work_function': work_function,
                'cbm_elemental_makeup': cbm_elemental_makeup,
                'vbm_elemental_makeup': vbm_elemental_makeup,
            })

        slab_ads_data.update({'output_structure': output_slab_ads,
                              'final_energy': slab_ads_energy})

        fw = af.AdsorptionAnalysisFW(
            adsorbate=adsorbate, ads_energy=ads_energy, db_file=db_file,
            job_type=job_type, name=analysis_fw_name, bulk_data=bulk_data,
            slab_data=slab_data, slab_ads_data=slab_ads_data,
            spec={"_category": _category})

        return FWAction(additions=fw)


@explicit_serialize
class AdsorptionAnalysisTask(FiretaskBase):
    """
    Analyze data from Adsorption workflow for a slab + adsorbate
    structure and save it to database.

    Required params:
    Optional params:
        adsorbate (Molecule): adsorbate input structure
        ads_energy (float): reference energy for the adsorbate
        db_file (str): path to database file
        name (str): task name
        job_type (str): custodian job type for the optimizations ran as
            part of the workflow
        bulk_data (dict): bulk data to be passed all the way to the
            analysis step
        slab_data (dict): slab data to be passed all the way to the
            analysis step
        slab_ads_data (dict): slab + adsorbate data to be passed all the
            way to the analysis step
    """

    required_params = []
    optional_params = ["adsorbate", "ads_energy", "db_file", "name",
                       "job_type", "bulk_data", "slab_data", "slab_ads_data"]

    def run_task(self, fw_spec):
        stored_data = {}

        bulk_data = self.get("bulk_data") or {}
        output_bulk = bulk_data.get("output_structure")
        bulk_energy = bulk_data.get("final_energy")
        bulk_dir = bulk_data.get("directory")
        input_bulk = bulk_data.get("input_structure")
        bulk_converged = bulk_data.get("converged")
        evalue_band_props_bulk = bulk_data.get(
            'eigenvalue_band_properties') or [None]*4

        slab_data = self.get("slab_data") or {}
        output_slab = slab_data.get("output_structure")
        slab_energy = slab_data.get("final_energy")
        slab_name = slab_data.get("name")
        slab_dir = slab_data.get("directory")
        miller_index = slab_data.get("miller_index")
        shift = slab_data.get("shift")
        input_slab = slab_data.get("input_structure")
        slab_converged = slab_data.get('converged')
        evalue_band_props_slab = slab_data.get(
            'eigenvalue_band_properties') or [None]*4

        slab_ads_data = self.get("slab_ads_data") or {}
        output_slab_ads = slab_ads_data.get("output_structure")
        slab_ads_energy = slab_ads_data.get("final_energy")
        slab_ads_name = slab_ads_data.get("name")
        slab_ads_dir = slab_ads_data.get("directory")
        id_map = slab_ads_data.get("id_map")
        surface_properties = slab_ads_data.get("surface_properties")
        asf_site_type = slab_ads_data.get("asf_site_type")
        in_site_type = slab_ads_data.get("in_site_type")
        input_slab_ads = slab_ads_data.get("input_structure")
        slab_ads_converged = slab_ads_data.get('converged')
        evalue_band_props_slab_ads = slab_ads_data.get(
            'eigenvalue_band_properties') or [None]*4
        mvec = np.array(slab_ads_data.get("mvec"))

        adsorbate = self.get("adsorbate")
        ads_energy = self.get("ads_energy")
        db_file = self.get("db_file") or DB_FILE
        task_name = self.get("name")

        # save data
        stored_data['task_name'] = task_name

        stored_data['adsorbate'] = {
            'formula': ''.join([site.species_string for
                                site in adsorbate.sites]),
            'input_structure': adsorbate.as_dict()}

        ads_sites = []
        if ("surface_properties" not in output_slab_ads.site_properties
                and surface_properties and id_map and output_slab_ads):
            ordered_surf_prop = [prop for new_id, prop in
                                 sorted(zip(id_map, surface_properties))]
            output_slab_ads.add_site_property('surface_properties',
                                              ordered_surf_prop)
        if "surface_properties" in output_slab_ads.site_properties:
            ads_sites = [site for site in output_slab_ads.sites if
                         site.properties["surface_properties"] == "adsorbate"]
        elif adsorbate and output_slab_ads:
            ads_sites = [output_slab_ads.sites[new_id] for new_id
                         in id_map[-adsorbate.num_sites:]]
        ads_ids = [output_slab_ads.sites.index(site) for site in ads_sites]

        # atom movements during slab + adsorbate optimization
        translation_vecs = [None] * output_slab_ads.num_sites
        if input_slab_ads:
            translated_in = input_slab_ads.copy()
            translated_in = translated_in.translate_sites(
                list(range(len(translated_in))), [0, 0, 0],
                to_unit_cell=True)
            translated_out = output_slab_ads.copy()
            translated_out = translated_out.translate_sites(
                list(range(len(translated_out))), [0, 0, 0],
                to_unit_cell=True)

            translation_vecs = [(translated_out[i].coords
                                 - translated_in[i].coords)
                                for i in range(translated_out.num_sites)]
        output_slab_ads.add_site_property(
            'translation_vector', translation_vecs)

        # nearest surface neighbors for adsorbate sites & surface adsorption
        # site id and adsorbate adsorption site id
        nn_surface_list = get_nn_surface(output_slab_ads, ads_ids)
        ads_adsorp_id, surf_adsorp_id = min(nn_surface_list,
                                            key=lambda x: x[2])[:2]
        output_slab_ads.sites[surf_adsorp_id].properties[
            'surface_properties'] += ', adsorption site'

        cnn = CrystalNN()
        mdnn = MinimumDistanceNN()
        output_bulk.add_site_property(
            'coordination_number', [{"cnn": cnn.get_cn(output_bulk, i),
                                     "mdnn": mdnn.get_cn(output_bulk, i)}
                                    for i in range(output_bulk.num_sites)])
        output_slab.add_site_property(
            'coordination_number', [{"cnn": cnn.get_cn(output_slab, i),
                                     "mdnn": mdnn.get_cn(output_slab, i)}
                                    for i in range(output_slab.num_sites)])
        output_slab_ads.add_site_property(
            'coordination_number', [{"cnn": cnn.get_cn(output_slab_ads, i),
                                     "mdnn": mdnn.get_cn(output_slab_ads, i)}
                                    for i in range(output_slab_ads.num_sites)])

        stored_data['bulk'] = {
            'formula': output_bulk.composition.reduced_formula,
            'directory': bulk_dir, 'converged': bulk_converged}
        if input_bulk:
            stored_data['bulk']['input_structure'] = input_bulk.as_dict()
        stored_data['bulk'].update({
            'output_structure': output_bulk.as_dict(),
            'output_energy': bulk_energy,
            'eigenvalue_band_properties': {
                'band_gap': evalue_band_props_bulk[0],
                'cbm': evalue_band_props_bulk[1],
                'vbm': evalue_band_props_bulk[2],
                'is_band_gap_direct': evalue_band_props_bulk[3]}})

        stored_data['slab'] = {
            'name': slab_name, 'directory': slab_dir,
            'converged': slab_converged, 'miller_index': miller_index,
            'shift': shift}
        if input_slab:
            stored_data['slab']['input_structure'] = input_slab.as_dict()
        stored_data['slab'].update({
            'output_structure': output_slab.as_dict(),
            'output_energy': slab_energy,
            'eigenvalue_band_properties': {
                'band_gap': evalue_band_props_slab[0],
                'cbm': evalue_band_props_slab[1],
                'vbm': evalue_band_props_slab[2],
                'is_band_gap_direct': evalue_band_props_slab[3]}})
        stored_data['slab'].update({
            'orbital_band_centers': slab_data.get(
                "orbital_band_centers", False),
            "orbital_densities_by_type": slab_data.get(
                "orbital_densities_by_type", False),
            'work_function': slab_data.get('work_function', False),
            'cbm_elemental_makeup': slab_data.get(
                'cbm_elemental_makeup', False),
            'vbm_elemental_makeup': slab_data.get(
                'vbm_elemental_makeup', False)
        })
        stored_data['slab'].update({
            "ddec6": slab_data.get("ddec6", False),
            "bader": slab_data.get("bader", False)
        })

        stored_data['slab_adsorbate'] = {
            'name': slab_ads_name, 'directory': slab_ads_dir,
            'converged': slab_ads_converged}
        if input_slab_ads:
            stored_data['slab_adsorbate'][
                'input_structure'] = input_slab_ads.as_dict()
        stored_data['slab_adsorbate'].update({
            'output_structure': output_slab_ads.as_dict(),
            'output_energy': slab_ads_energy,
            'eigenvalue_band_properties': {
                    'band_gap': evalue_band_props_slab_ads[0],
                    'cbm': evalue_band_props_slab_ads[1],
                    'vbm': evalue_band_props_slab_ads[2],
                    'is_band_gap_direct': evalue_band_props_slab_ads[3]}})
        stored_data['slab_adsorbate'].update({
            'orbital_band_centers': slab_ads_data.get(
                "orbital_band_centers", False),
            'orbital_densities_by_type': slab_ads_data.get(
                "orbital_densities_by_type", False),
            'total_surf_ads_pdos_overlap': slab_ads_data.get(
                "total_surf_ads_pdos_overlap", False),
            'work_function': slab_ads_data.get('work_function', False),
            'cbm_elemental_makeup': slab_ads_data.get(
                'cbm_elemental_makeup', False),
            'vbm_elemental_makeup': slab_ads_data.get(
                'vbm_elemental_makeup', False),
        })
        stored_data['slab_adsorbate'].update({
            "ddec6": slab_ads_data.get("ddec6", False),
            "bader": slab_ads_data.get("bader", False)
        })

        # cleavage energy
        area = np.linalg.norm(np.cross(output_slab.lattice.matrix[0],
                                       output_slab.lattice.matrix[1]))
        bulk_en_per_atom = bulk_energy/output_bulk.num_sites
        cleavage_energy = ((slab_energy - bulk_en_per_atom * output_slab
                           .num_sites) / (2*area)
                           * EV_PER_ANG2_TO_JOULES_PER_M2)
        stored_data['cleavage_energy'] = cleavage_energy  # J/m^2

        # adsorbate bonds
        if len(ads_sites) > 1:
            stored_data['adsorbate_bonds'] = {}
            for n, (site1, site2) in enumerate(combinations(ads_sites, 2)):
                pair_name = ("pair [{}]: {}-{}"
                             .format(n, site1.specie, site2.specie))
                stored_data['adsorbate_bonds'][pair_name] = {
                    'site1': {
                        'index': output_slab_ads.sites.index(site1),
                        'site': site1.as_dict()},
                    'site2': {
                        'index': output_slab_ads.sites.index(site2),
                        'site': site2.as_dict()},
                    'distance': site1.distance_and_image(site2)[0]}
                try:
                    stored_data['adsorbate_bonds'][pair_name][
                        'is_bonded'] = CovalentBond(site1, site2).is_bonded(
                        site1, site2)
                except ValueError:
                    stored_data['adsorbate_bonds'][pair_name][
                        'is_bonded'] = None

        # adsorbate angles
        if len(ads_sites) > 2:
            stored_data['adsorbate_angles'] = {}
            n = 0
            for site1, site2, site3 in combinations(ads_sites, 3):
                if (CovalentBond(site1, site2).is_bonded(site1, site2) and
                        CovalentBond(site1, site3).is_bonded(site1, site3)):
                    v1 = site2.coords - site1.coords
                    v2 = site3.coords - site1.coords
                    angle_name = ("angle [{}]: {}-{}-{}"
                                  .format(n, site2.specie, site1.specie,
                                          site3.specie))
                    stored_data['adsorbate_angles'][angle_name] = {
                        'vertex': {
                            'index': output_slab_ads.sites.index(site1),
                            'site': site1.as_dict()},
                        'edge1': {
                            'index': output_slab_ads.sites.index(site2),
                            'site': site2.as_dict()},
                        'edge2': {
                            'index': output_slab_ads.sites.index(site3),
                            'site': site3.as_dict()},
                        'angle': get_angle(v1, v2)}
                    n += 1
                if (CovalentBond(site2, site1).is_bonded(site2, site1) and
                        CovalentBond(site2, site3).is_bonded(site2, site3)):
                    v1 = site1.coords - site2.coords
                    v2 = site3.coords - site2.coords
                    angle_name = ("angle [{}]: {}-{}-{}"
                                  .format(n, site1.specie, site2.specie,
                                          site3.specie))
                    stored_data['adsorbate_angles'][angle_name] = {
                        'vertex': {
                            'index': output_slab_ads.sites.index(site2),
                            'site': site2.as_dict()},
                        'edge1': {
                            'index': output_slab_ads.sites.index(site1),
                            'site': site1.as_dict()},
                        'edge2': {
                            'index': output_slab_ads.sites.index(site3),
                            'site': site3.as_dict()},
                        'angle': get_angle(v1, v2)}
                    n += 1
                if (CovalentBond(site3, site1).is_bonded(site3, site1) and
                        CovalentBond(site3, site2).is_bonded(site3, site2)):
                    v1 = site1.coords - site3.coords
                    v2 = site2.coords - site3.coords
                    angle_name = ("angle [{}]: {}-{}-{}"
                                  .format(n, site1.specie, site3.specie,
                                          site2.specie))
                    stored_data['adsorbate_angles'][angle_name] = {
                        'vertex': {
                            'index': output_slab_ads.sites.index(site3),
                            'site': site3.as_dict()},
                        'edge1': {
                            'index': output_slab_ads.sites.index(site1),
                            'site': site1.as_dict()},
                        'edge2': {
                            'index': output_slab_ads.sites.index(site2),
                            'site': site2.as_dict()},
                        'angle': get_angle(v1, v2)}
                    n += 1

        # adsorbate surface nearest neighbors
        stored_data['nearest_surface_neighbors'] = {}
        for n, (ads_id, surf_id, distance) in enumerate(nn_surface_list):
            ads_site = output_slab_ads.sites[ads_id]
            surf_site = output_slab_ads.sites[surf_id]
            ads_site_name = ("adsorbate_site [{}]: {}"
                             .format(n, ads_site.specie))
            stored_data['nearest_surface_neighbors'][ads_site_name] = {
                'adsorbate_site': {
                    'index': ads_id,
                    'site': ads_site.as_dict()},
                'surface_site': {
                    'index': surf_id,
                    'site': surf_site.as_dict()},
                'distance': distance}
            try:
                stored_data['nearest_surface_neighbors'][ads_site_name][
                    'is_bonded'] = CovalentBond(
                    ads_site, surf_site).is_bonded(
                    ads_site, surf_site)
            except ValueError:
                stored_data['nearest_surface_neighbors'][ads_site_name][
                    'is_bonded'] = None

        # adsorption site
        out_site_type, surface_sites, distances = get_site_type(
            output_slab_ads, ads_adsorp_id, ads_ids, mvec)
        ads_adsorp_site = output_slab_ads.sites[ads_adsorp_id]
        stored_data['adsorption_site'] = {
            'asf_site_type': asf_site_type,
            'in_site_type': in_site_type,
            'out_site_type': out_site_type,
            'adsorbate_site': {'index': ads_adsorp_id,
                               'site': ads_adsorp_site.as_dict()},
            'surface_sites': surface_sites,
            'distances': distances}
        try:
            surf_adsorp_site = output_slab_ads.sites[surf_adsorp_id]
            stored_data['adsorption_site']['is_bonded'] = CovalentBond(
                ads_adsorp_site, surf_adsorp_site).is_bonded(
                ads_adsorp_site, surf_adsorp_site)
        except ValueError:
            stored_data['adsorption_site']['is_bonded'] = None

        # adsorption energy
        scale_factor = output_slab_ads.volume / output_slab.volume
        # ads_comp = Structure.from_sites(ads_sites).composition
        adsorption_en = (slab_ads_energy - slab_energy * scale_factor
                         - ads_energy)
        stored_data['adsorption_energy'] = adsorption_en

        # TODO: get differences between key electronic variables
        stored_data["electronic_descriptors"] = {
            "p_band_center_shift":
                (slab_ads_data["p_band_center"]-slab_data["p_band_center"]),
            "cbm_shift":
                (slab_ads_data["eigenvalue_band_properties"][1] -
                 slab_data["eigenvalue_band_properties"][1]),
            "vbm_shift":
                (slab_ads_data["eigenvalue_band_properties"][2] -
                 slab_data["eigenvalue_band_properties"][2]),
            "wf_shift":
                (slab_ads_data["work_function"]-slab_data["work_function"]),
            "vbm_makeup_shift": {key1: (value1-value2) for key1, value1
                                 in slab_data["vbm_elemental_makeup"].items()
                                 for key2, value2 in
                                 slab_ads_data["vbm_elemental_makeup"].items()
                                 if key1 == key2},
            "cbm_makeup_shift": {key1: (value1 - value2) for key1, value1
                                 in slab_data["cbm_elemental_makeup"].items()
                                 for key2, value2 in
                                 slab_ads_data["cbm_elemental_makeup"].items()
                                 if key1 == key2},
        }
        stored_data["charge_analysis"] = {
            "bader_charge_transfer": slab_ads_data["bader"][
                                         "slab"] - slab_data["bader"],
            "ddec6_charge_transfer": slab_ads_data["ddec6"][
                                         "slab"] - slab_data["ddec6"],
        }

        stored_data = jsanitize(stored_data)

        db_file = env_chk(db_file, fw_spec)

        if not db_file:
            with open("task.json", "w") as f:
                f.write(json.dumps(stored_data, default=DATETIME_HANDLER))
        else:
            db = VaspCalcDb.from_db_file(db_file, admin=True)
            db.collection = db.db["adsorption"]
            db.collection.insert_one(stored_data)
            logger.info("Adsorption analysis complete.")

        return FWAction()


def get_overlap(y1, y2):
    y1 = abs(y1)
    y2 = abs(y2)
    overlap = []
    for k in range(0, len(y1)):
        if y1[k] > 0 and y2[k] > 0:
            o = min(y1[k], y2[k])
            overlap.append(o)
        else:
            overlap.append(0)
    return overlap


def time_vrun(path):
    # helper function that returns the creation time
    # (type: datetime.datetime) of a vasprun file as extracted
    # from it given its file path
    vrun = Vasprun(path)
    date = vrun.generator['date']
    time = vrun.generator['time']
    date_time_string = '{} {}'.format(date, time)
    date_time = datetime.strptime(date_time_string,
                                  '%Y %m %d %H:%M:%S')
    return date_time


def get_nn_surface(slab_ads, ads_ids):
    # nearest surface neighbors for adsorbate sites & surface adsorption
    # site id and adsorbate adsorption site id
    ads_sites = [slab_ads.sites[i] for i in ads_ids]
    nn_surface_list = []
    for n, ads_site in enumerate(ads_sites):
        neighbors = slab_ads.get_neighbors(
            ads_site, slab_ads.lattice.c)

        neighbors.sort(key=lambda x: x[1])
        nearest_surface_neighbor = next(neighbor for neighbor in neighbors
                                        if neighbor[2] not in ads_ids)

        nn_surface_list.append([slab_ads.sites.index(ads_site),
                                nearest_surface_neighbor[2],
                                nearest_surface_neighbor[1]])
    return nn_surface_list


def get_site_type(slab_ads, ads_adsorp_id, ads_ids, mvec):
    """
    helper function that returns the adsorption site type, the
    adsorption sites and the distances
    :param slab_ads:
    :param ads_adsorp_id:
    :param ads_ids:
    :param mvec:
    :return:
    """
    # adsorption site
    ads_adsorp_site = slab_ads.sites[ads_adsorp_id]
    neighbors = slab_ads.get_neighbors(
        ads_adsorp_site, slab_ads.lattice.c)
    surface_neighbors = [neighbor for neighbor in neighbors
                         if neighbor[2] not in ads_ids]
    surface_neighbors.sort(key=lambda x: x[1])
    first_neighbor, second_neighbor, third_neighbor = surface_neighbors[:3]

    first_index = first_neighbor[2]
    first_site = slab_ads.sites[first_index]
    first_distance = first_neighbor[1]

    second_index = second_neighbor[2]
    second_site = slab_ads.sites[second_index]
    second_distance = second_neighbor[1]

    third_index = third_neighbor[2]
    third_site = slab_ads.sites[third_index]
    third_distance = third_neighbor[1]

    if second_distance < 1.2 * first_distance and (
            third_distance > 1.4 * first_distance):
        base = first_site.distance(second_site)
        p = (first_distance + second_distance + base) / 2
        area = (p * (p - first_distance) * (p - second_distance) *
                (p - base)) ** 0.5
        d_to_surface = 2 * area / base

        site_type = 'bridge'
        surface_sites = {'site1': {'index': first_index,
                                   'site': first_site.as_dict()},
                         'site2': {'index': second_index,
                                   'site': second_site.as_dict()}}
        distances = {'to_site1': first_distance,
                     'to_site2': second_distance,
                     'to_surface': d_to_surface}

    elif second_distance < 1.2 * first_distance and (
            third_distance < 1.4 * first_distance):
        f = first_site.coords
        s = second_site.coords
        t = third_site.coords

        d12 = first_distance
        d13 = second_distance
        d14 = third_distance

        d23 = np.linalg.norm(f - s)
        d34 = np.linalg.norm(s - t)
        d24 = np.linalg.norm(f - t)

        vol = (1 / 288 * np.linalg.det(
            [[0, 1, 1, 1, 1],
             [1, 0, d12 ** 2, d13 ** 2, d14 ** 2],
             [1, d12 ** 2, 0, d23 ** 2, d24 ** 2],
             [1, d13 ** 2, d23 ** 2, 0, d34 ** 2],
             [1, d14 ** 2, d24 ** 2, d34 ** 2, 0]])) ** (1 / 2)
        s = (d23 + d34 + d24) / 2
        area = (s * (s - d23) * (s - d34) * (s - d24)) ** 0.5
        d_to_surface = 3 * vol / area

        site_type = 'hollow'
        surface_sites = {'site1': {'index': first_index,
                                   'site': first_site.as_dict()},
                         'site2': {'index': second_index,
                                   'site': second_site.as_dict()},
                         'site3': {'index': third_index,
                                   'site': third_site.as_dict()}}
        distances = {'to_site1': first_distance,
                     'to_site2': second_distance,
                     'to_site3': third_distance,
                     'to_surface': d_to_surface}

    elif (ads_adsorp_site.coords - first_site.coords).dot(
            mvec) / np.linalg.norm(ads_adsorp_site.coords -
                                   first_site.coords) > 0.95:
        site_type = 'ontop'
        surface_sites = {'site1': {'index': first_index,
                                   'site': first_site.as_dict()}}
        distances = {'to_site1': first_distance,
                     'to_surface': first_distance}
    else:
        site_type = 'other'
        surface_sites = {'site1': {'index': first_index,
                                   'site': first_site.as_dict()},
                         'site2': {'index': second_index,
                                   'site': second_site.as_dict()},
                         'site3': {'index': third_index,
                                   'site': third_site.as_dict()}}
        distances = {'to_site1': first_distance,
                     'to_site2': second_distance,
                     'to_site3': third_distance}

    return site_type, surface_sites, distances


def get_slab_surf_props(slab, mvec=None, height=0.9):
    """
    helper function that returns the surface properties for a slab
    (i.e. list of "surface", "subsurface", "bottom surface") based on
    find_surface_sites_by_height from pymatgen.analysis.adsorption,
    but also assigns bottom surface
    :param slab:
    :param mvec:
    :param height:
    :return:
    """

    mvec = mvec or get_mi_vec(slab)
    m_projs = np.array([np.dot(site.coords, mvec) for site in slab.sites])
    top_mask = (m_projs - np.amax(m_projs)) >= -height
    top_sites = [slab.sites[n] for n in np.where(top_mask)[0]]

    bottom_mask = (m_projs - np.amin(m_projs)) <= height
    bottom_sites = [slab.sites[n] for n in np.where(bottom_mask)[0]]

    surf_props = [
        'surface' if site in top_sites
        else 'bottom surface' if site in bottom_sites
        else 'subsurface' for site in slab.sites]

    return surf_props<|MERGE_RESOLUTION|>--- conflicted
+++ resolved
@@ -40,278 +40,9 @@
 from pymatgen.command_line.ddec6_caller import DDEC6Analysis
 from pymatgen.command_line.bader_caller import BaderAnalysis
 from pymatgen.electronic_structure.core import OrbitalType
-<<<<<<< HEAD
-from pymatgen.analysis.dimensionality import get_dimensionality_gorai
-from copy import deepcopy
-from pymatgen.io.vasp.inputs import Kpoints
 
 logger = get_logger(__name__)
 ref_elem_energy = {'H': -3.379, 'O': -7.459, 'C': -7.329}
-
-
-@explicit_serialize
-class LaunchVaspFromOptimumDistance(FiretaskBase):
-    """
-    This Firetask loads the optimal distance in the FW spec from the previous Firetasks.
-    It takes an 'idx' and 'site_idx' identifying variable to append the correct adosrbate
-    on the correct slab surface at the optimal distance and then launches an OptimizeFW at
-    that distance.
-    """
-
-    required_params = ["adsorbate", "coord", "slab_structure",
-                       "static_distances"]
-    optional_params = ["ads_energy", "vasp_cmd", "db_file", "min_lw",
-                       "ads_site_finder_params", "ads_structures_params",
-                       "slab_ads_fw_params", "bulk_data", "slab_data",
-                       "slab_ads_data", "dos_calculate"]
-
-    def run_task(self, fw_spec):
-        import atomate.vasp.fireworks.adsorption as af
-
-        adsorbate = self.get("adsorbate")
-        ads_energy = self.get("ads_energy")
-        slab_structure = self.get("slab_structure")
-        vasp_cmd = self.get("vasp_cmd")
-        db_file = self.get("db_file")
-        min_lw = self.get("min_lw") or 10.0
-        ads_site_finder_params = self.get("ads_site_finder_params") or {}
-        ads_structures_params = self.get("ads_structures_params") or {}
-        slab_ads_fw_params = self.get("slab_ads_fw_params") or {}
-        coord = np.array(self.get("coord"))
-        bulk_data = self.get("bulk_data")
-        slab_data = self.get("slab_data")
-        slab_ads_data = self.get("slab_ads_data") or {}
-        dos_calculate = self.get("dos_calculate", True)
-        _category = fw_spec.get("_category")
-
-        mvec = slab_ads_data.get("mvec") or AdsorbateSiteFinder(
-            slab_structure, **ads_site_finder_params).mvec
-        mvec = np.array(mvec)
-        # in_site_type = slab_ads_data.get("in_site_type")
-
-        if "min_lw" not in ads_structures_params:
-            ads_structures_params["min_lw"] = min_lw
-        if "selective_dynamics" not in ads_site_finder_params:
-            ads_site_finder_params["selective_dynamics"] = True
-
-        add_ads_params = {key: ads_structures_params[key] for key
-                          in ads_structures_params if key != 'find_args'}
-
-        # Load optimal distance from fw_spec
-        optimal_distance = fw_spec.get("optimal_distance")[0]
-
-        # Create structure with optimal distance
-        if "surface_properties" not in slab_structure.site_properties:
-            height = ads_site_finder_params.get("height", 0.9)
-            surf_props = get_slab_surf_props(slab_structure, height=height)
-            slab_structure.add_site_property("surface_properties", surf_props)
-
-        asf = AdsorbateSiteFinder(slab_structure, **ads_site_finder_params)
-        new_coord = coord + optimal_distance * mvec
-        slab_ads = asf.add_adsorbate(adsorbate, new_coord, **add_ads_params)
-
-        # add selective dynamics for height 2.0 instead of
-        # the height used to determine surface sites
-        if ads_site_finder_params["selective_dynamics"]:
-            sel_dyn_params = ads_site_finder_params.copy()
-            sel_dyn_params['height'] = 2.0
-            slab_copy = slab_structure.copy()
-            slab_copy.remove_site_property("surface_properties")
-            sel_dyn = AdsorbateSiteFinder(
-                slab_copy, **sel_dyn_params).add_adsorbate(
-                adsorbate, new_coord, **add_ads_params).site_properties[
-                'selective_dynamics']
-            slab_ads.add_site_property('selective_dynamics', sel_dyn)
-
-        slab_ads_name = (slab_ads_data.get("name")
-                         or slab_ads.composition.reduced_formula)
-        fw_name = "{} slab + adsorbate optimization".format(slab_ads_name)
-
-        # get id map from original structure to output one and
-        # surface properties to be able to find adsorbate sites later
-        vis = MPSurfaceSet(slab_ads, bulk=False)
-        new_slab_ads = vis.structure
-        sm = StructureMatcher(primitive_cell=False)
-        id_map = sm.get_transformation(slab_ads, new_slab_ads)[-1]
-        surface_properties = slab_ads.site_properties['surface_properties']
-
-        # input site type
-        ads_ids = [i for i in range(slab_ads.num_sites)
-                   if slab_ads.sites[i].properties[
-                       "surface_properties"] == "adsorbate"]
-        nn_surface_list = get_nn_surface(slab_ads, ads_ids)
-        ads_adsorp_id = min(nn_surface_list, key=lambda x: x[2])[0]
-        in_site_type = get_site_type(slab_ads, ads_adsorp_id,
-                                     ads_ids, asf.mvec)[0]
-
-        slab_ads_data.update({'id_map': id_map,
-                              'surface_properties': surface_properties,
-                              'in_site_type': in_site_type,
-                              'input_structure':slab_ads})
-
-        slab_ads_fws = []
-        if dos_calculate:
-            #relax
-            relax_calc = af.SlabAdsFW(
-                slab_ads, name=fw_name, adsorbate=adsorbate,
-                ads_energy=ads_energy, vasp_cmd=vasp_cmd, db_file=db_file,
-                bulk_data=bulk_data, slab_data=slab_data,
-                slab_ads_data=slab_ads_data, spec={"_category": _category},
-                **slab_ads_fw_params)
-            analysis_step = relax_calc.tasks[-1]
-            relax_calc.tasks.remove(analysis_step)
-            slab_ads_fws.append(relax_calc)
-            # static
-            static = StaticFW(name=fw_name+" static", vasp_cmd=vasp_cmd,
-                              db_file=db_file, parents=slab_ads_fws[-1],
-                              spec={"_category": _category})
-            static.tasks.insert(2, ModifyIncar(incar_update={"IVDW": 11,
-                                                             "GG": "RP"}))
-            slab_ads_fws.append(static)
-            # non-scf uniform
-            nscf_calc = NonSCFFW(parents=slab_ads_fws[-1],
-                                 name=fw_name+" nscf", mode="uniform",
-                                 vasp_cmd=vasp_cmd, db_file=db_file,
-                                 vasptodb_kwargs={
-                                     "task_fields_to_push": {
-                                         "slab_ads_structure":
-                                             "output.structure",
-                                         "slab_ads_energy":
-                                             "output.energy"}},
-                                 spec={"_category": _category})
-            nscf_calc.tasks.insert(2, ModifyIncar(incar_update={"IVDW": 11,
-                                                                "GG": "RP"}))
-            nscf_calc.tasks.append(analysis_step)
-            slab_ads_fws.append(nscf_calc)
-        else:
-            slab_ads_fws.append(af.SlabAdsFW(
-                slab_ads, name=fw_name, adsorbate=adsorbate,
-                ads_energy=ads_energy, vasp_cmd=vasp_cmd,
-                db_file=db_file, bulk_data=bulk_data, slab_data=slab_data,
-                slab_ads_data=slab_ads_data, spec={"_category": _category},
-                **slab_ads_fw_params))
-
-        wf = Workflow(slab_ads_fws)
-
-        # launch it, we made it this far fam.
-        return FWAction(additions=wf)
-
-
-@explicit_serialize
-class AnalyzeStaticOptimumDistance(FiretaskBase):
-    """
-    This Firetask retrieves bulk energy, slab energy, and adsorbate-slab energies in the FW spec and calculates the
-    adsorbtion energies at difference adsorbate distances from previous static calculations. It calculates the optimal
-    adsorbate distance using two different algorithms (polynomial, or standard) and passes that information into the spec.
-    It also decides whether to exit the FW if the adsorbate energy landscape is not favorable.
-    """
-
-    required_params = ["slab_structure", "distances", "adsorbate"]
-    optional_params = ["algo", "ads_energy"]
-
-    def run_task(self, fw_spec):
-
-        #Get identifying information
-        distances = self["distances"]
-        # distance_to_state = fw_spec["distance_to_state"][0]
-        ads_comp = self["adsorbate"].composition
-        algo = self.get("algo", "minimum")
-        output_slab = self["slab_structure"]
-        ads_energy = self.get("ads_energy")
-
-        #Setup some initial parameters
-        optimal_distance = 3.0
-        lowest_energy = 10000
-
-        #Get Slab energy and Bulk  Energy from previous Optimize FWs (in spec):
-        slab_energy = fw_spec.get("slab_energy", False)
-
-        first_0 = False
-        second_0 = False
-        distance_0 = False
-
-        #for other fitting algorithm, collect the energies and distances in this array:
-        all_energies = []
-        all_distances = []
-
-        output_slab_ads = None
-        for distance_idx, distance in enumerate(sorted(distances)):
-            # if distance_to_state.get(distance,{}).get("state",False):
-            if "{}_energy".format(distance_idx) in fw_spec:
-                # energy per atom
-                energy = fw_spec["{}_energy".format(distance_idx)]  # OA: this is was divided by # of atoms twice before
-                output_slab_ads = fw_spec.get("{}_structure".format(distance_idx)) or output_slab_ads
-
-                #for other fitting algorithms:
-                all_energies.append(energy)
-                all_distances.append(distance)
-
-                if lowest_energy > 0 and energy < 0 and (not first_0):
-                    first_0 = True
-                    distance_0 = distance
-                    optimal_distance = distance
-                    lowest_energy = energy
-                elif lowest_energy < 0 and energy > 0 and first_0:
-                    # Energy recrossed the 0 eV line, lets take an average
-                    second_0 = True
-                    optimal_distance = (distance_0 + distance) / 2
-                    #we shouldn't update lowest energy because its now past 0, could be way up...
-                elif energy < lowest_energy and first_0 and not second_0:
-                    # energy has crossed 0, stayed in negative range, but has still lowered.
-                    # We should take even lower value
-                    lowest_energy = energy
-                    optimal_distance = (distance_0 + distance) / 2
-                elif energy < lowest_energy and not first_0 and not second_0:
-                    # If nothing has crossed 0 yet just take the lowest energy distance...
-                    lowest_energy = energy
-                    optimal_distance = distance
-
-        if algo == "poly_fit":
-            import numpy as np
-            fit = np.polyfit(all_distances, all_energies, 2)
-            xd = np.linspace(all_distances[0], all_distances[-1], 100)
-            yd = fit[0]+fit[1]*xd + fit[2]*xd**2
-            #Lowest value of fit:
-            lowest_energy = min(yd)
-            optimal_distance = xd[np.where(yd == yd.min())[0]]
-        elif algo == "minimum":
-            import numpy as np
-            all_energies = np.array(all_energies)
-            lowest_energy = min(all_energies)
-            optimal_distance = all_distances[np.where(all_energies == all_energies.min())[0][0]]
-
-        #Optimal Energy for current slab with adsorbate:
-        if output_slab_ads:
-            scale_factor = output_slab_ads.volume / output_slab.volume
-            adsorption_en = (lowest_energy - slab_energy * scale_factor
-                             - ads_energy)
-        else:
-            adsorption_en = 1000
-        # ads_e = lowest_energy - slab_energy*(len(slab_structure)-2) - sum([ads_comp.get(elt, 0) * ref_elem_energy.get(elt) for elt in ref_elem_energy])
-
-        #If lowest energy is a little too big, this is probably not a good site/adsorbate... No need to run future calculations
-        if adsorption_en>2:
-            #Let's exit the rest of the FW's if energy is too high, but still push the data
-            return FWAction(exit=True,
-                            mod_spec = {"_push":
-                                {
-                                    'lowest_energy':lowest_energy,
-                                    'adsorption_energy':adsorption_en,
-                                    'optimal_distance':optimal_distance
-                                }
-                            })
-        return FWAction(mod_spec={"_push":
-                    {
-                        'lowest_energy': lowest_energy,
-                        'adsorption_energy': adsorption_en,
-                        'optimal_distance': optimal_distance
-                    }
-                })
-=======
-
-logger = get_logger(__name__)
-# ref_elem_energy = {'H': -3.379, 'O': -7.459, 'C': -7.329}
->>>>>>> 3707a91c
 
 
 @explicit_serialize
@@ -680,8 +411,6 @@
             "user_incar_settings", None)
         static_kpts_settings = static_fws_params.get(
             "user_kpoints_settings", None)
-        if not static_kpts_settings:
-            static_kpts_settings = Kpoints()
         find_args = ads_structures_params.get("find_args", {})
         if 'positions' not in find_args:
             find_args['positions'] = ['ontop', 'bridge', 'hollow']
@@ -900,11 +629,10 @@
         if 'magmom' in list(output_slab.site_properties):
             output_slab.remove_site_property('magmom')
         for ads_idx, adsorbate in enumerate(adsorbates):
-            # adsorbate.add_site_property(
-            # 'magmom', [0.0]*adsorbate.num_sites)
-            ads_energy = ads_energies[ads_idx]
-            # or sum([adsorbate.composition.get(elt, 0) *
-            # ref_elem_energy.get(elt) for elt in ref_elem_energy])
+            ads_energy = ads_energies.get(ads_idx) or \
+                         sum([adsorbate.composition.get(
+                             elt, 0)*ref_elem_energy.get(
+                             elt) for elt in ref_elem_energy])
             if optimize_distance:
 
                 asf = AdsorbateSiteFinder(output_slab,
@@ -1279,32 +1007,9 @@
         dos_calculate = self.get("dos_calculate", True)
         _category = fw_spec.get("_category")
 
-<<<<<<< HEAD
-                        fws.append(af.EnergyLandscapeFW(
-                            name=el_fw_name, structure=slab_ads,
-                            vasp_input_set=static_input_set,
-                            static_user_incar_settings=
-                            static_user_incar_settings,
-                            static_user_kpoints_settings=static_kpts_settings,
-                            vasp_cmd=">>vasp_gam<<", db_file=db_file,
-                            vasptodb_kwargs={
-                                "task_fields_to_push": {
-                                    "{}_energy".format(distance_idx):
-                                        "output.energy",
-                                    "{}_structure".format(distance_idx):
-                                        "output.structure"},
-                                "defuse_unsuccessful": False,
-                                "parse_bader":False},
-                            runvaspcustodian_kwargs={
-                                "handler_group": "no_handler"},
-                            spec={"_pass_job_info": True,
-                                  "_category": _category}))
-                        parents.append(fws[-1])
-=======
         mvec = slab_ads_data.get("mvec") or AdsorbateSiteFinder(
             slab_structure, **ads_site_finder_params).mvec
         mvec = np.array(mvec)
->>>>>>> 3707a91c
 
         if "min_lw" not in ads_structures_params:
             ads_structures_params["min_lw"] = min_lw
