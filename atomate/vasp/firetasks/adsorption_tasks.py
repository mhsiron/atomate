--- conflicted
+++ resolved
@@ -31,17 +31,12 @@
 from pymatgen.analysis.structure_matcher import StructureMatcher
 from pymatgen.analysis.surface_analysis import EV_PER_ANG2_TO_JOULES_PER_M2
 from pymatgen.core.bonds import CovalentBond
-<<<<<<< HEAD
-from pymatgen.core.sites import PeriodicSite
 from pymatgen.core.surface import get_slab_regions
 from pymatgen.analysis.surface_analysis import WorkFunctionAnalyzer
-=======
->>>>>>> 86883ead
 from pymatgen.core.surface import generate_all_slabs, Slab
 from pymatgen.io.vasp.outputs import Vasprun
 from pymatgen.io.vasp.sets import MPSurfaceSet
 from pymatgen.util.coord import get_angle
-from pymatgen.core import Element
 from pymatgen.command_line.ddec6_caller import DDEC6Analysis
 from pymatgen.command_line.bader_caller import BaderAnalysis
 
@@ -714,6 +709,7 @@
                     ##DDEC 6 Analysis
                     slab_data["ddec6"] = {}
                     # Get DDEC6 command directory:
+                    # TODO: fix with pymatgen command_line
                     DDEC6_DIR = os.environ.get("DDEC6_DIR", False)
                     if DDEC6_DIR:
                         ddec6_command = DDEC6_DIR + "Chargemol"
@@ -743,9 +739,6 @@
                             with open("POTCAR", 'wb') as f_out:
                                 shutil.copyfileobj(f_in, f_out)
 
-                        # Make Job Control Script!
-                        write_jobscript_for_ddec6(
-                            DDEC6_DIR + "atomic_densities/")
 
                         # Run command
                         import subprocess
@@ -1833,9 +1826,6 @@
     return site_type, surface_sites, distances
 
 
-<<<<<<< HEAD
-
-=======
 def get_slab_surf_props(slab, mvec=None, height=0.9):
     """
     helper function that returns the surface properties for a slab
@@ -1861,5 +1851,4 @@
         else 'bottom surface' if site in bottom_sites
         else 'subsurface' for site in slab.sites]
 
-    return surf_props
->>>>>>> 86883ead
+    return surf_props