# coding: utf-8

from __future__ import division, print_function, unicode_literals, absolute_import

"""
Adsorption workflow firetasks.
"""

__author__ = "Oxana Andriuc, Martin Siron"
__email__ = "ioandriuc@lbl.gov, msiron@lbl.gov"

from itertools import combinations, chain, product
import json
from monty.json import jsanitize
import numpy as np
import os
import warnings
from xml.etree.ElementTree import ParseError
from atomate.utils.utils import get_logger, env_chk
from atomate.vasp.config import DB_FILE
from atomate.vasp.database import VaspCalcDb
from atomate.vasp.drones import VaspDrone
from atomate.vasp.fireworks.core import NonSCFFW, StaticFW
from atomate.vasp.firetasks.write_inputs import ModifyIncar
from datetime import datetime
from fireworks.core.firework import FiretaskBase, FWAction, Workflow
from fireworks.utilities.fw_serializers import DATETIME_HANDLER
from fireworks.utilities.fw_utilities import explicit_serialize
from pymatgen import Structure
from pymatgen.analysis.adsorption import AdsorbateSiteFinder, get_mi_vec
from pymatgen.analysis.local_env import CrystalNN, MinimumDistanceNN
from pymatgen.analysis.structure_matcher import StructureMatcher
from pymatgen.analysis.surface_analysis import EV_PER_ANG2_TO_JOULES_PER_M2
from pymatgen.core.bonds import CovalentBond
from pymatgen.core.surface import get_slab_regions
from pymatgen.analysis.surface_analysis import WorkFunctionAnalyzer
from pymatgen.core.surface import generate_all_slabs, Slab
from pymatgen.io.vasp.outputs import Vasprun
from pymatgen.io.vasp.sets import MPSurfaceSet
from pymatgen.util.coord import get_angle
from pymatgen.command_line.ddec6_caller import DDEC6Analysis
from pymatgen.command_line.bader_caller import BaderAnalysis
from pymatgen.electronic_structure.core import OrbitalType
from pymatgen.analysis.dimensionality import get_dimensionality_gorai
from copy import deepcopy

logger = get_logger(__name__)
ref_elem_energy = {'H': -3.379, 'O': -7.459, 'C': -7.329}


@explicit_serialize
class LaunchVaspFromOptimumDistance(FiretaskBase):
    """
    This Firetask loads the optimal distance in the FW spec from the previous Firetasks.
    It takes an 'idx' and 'site_idx' identifying variable to append the correct adosrbate
    on the correct slab surface at the optimal distance and then launches an OptimizeFW at
    that distance.
    """

    required_params = ["adsorbate", "coord", "slab_structure",
                       "static_distances"]
    optional_params = ["vasp_cmd", "db_file", "min_lw",
                       "ads_site_finder_params", "ads_structures_params",
                       "slab_ads_fw_params", "bulk_data", "slab_data",
                       "slab_ads_data", "dos_calculate"]

    def run_task(self, fw_spec):
        import atomate.vasp.fireworks.adsorption as af

        adsorbate = self.get("adsorbate")
        slab_structure = self.get("slab_structure")
        vasp_cmd = self.get("vasp_cmd")
        db_file = self.get("db_file")
        min_lw = self.get("min_lw") or 10.0
        ads_site_finder_params = self.get("ads_site_finder_params") or {}
        ads_structures_params = self.get("ads_structures_params") or {}
        slab_ads_fw_params = self.get("slab_ads_fw_params") or {}
        coord = np.array(self.get("coord"))
        bulk_data = self.get("bulk_data")
        slab_data = self.get("slab_data")
        slab_ads_data = self.get("slab_ads_data") or {}
        dos_calculate = self.get("dos_calculate", True)
        _category = fw_spec.get("_category")

        mvec = slab_ads_data.get("mvec") or AdsorbateSiteFinder(
            slab_structure, **ads_site_finder_params).mvec
        mvec = np.array(mvec)
        # in_site_type = slab_ads_data.get("in_site_type")

        if "min_lw" not in ads_structures_params:
            ads_structures_params["min_lw"] = min_lw
        if "selective_dynamics" not in ads_site_finder_params:
            ads_site_finder_params["selective_dynamics"] = True

        add_ads_params = {key: ads_structures_params[key] for key
                          in ads_structures_params if key != 'find_args'}

        # Load optimal distance from fw_spec
        optimal_distance = fw_spec.get("optimal_distance")[0]

        # Create structure with optimal distance
        if "surface_properties" not in slab_structure.site_properties:
            height = ads_site_finder_params.get("height", 0.9)
            surf_props = get_slab_surf_props(slab_structure, height=height)
            slab_structure.add_site_property("surface_properties", surf_props)

        asf = AdsorbateSiteFinder(slab_structure, **ads_site_finder_params)
        new_coord = coord + optimal_distance * mvec
        slab_ads = asf.add_adsorbate(adsorbate, new_coord, **add_ads_params)

        # add selective dynamics for height 2.0 instead of
        # the height used to determine surface sites
        if ads_site_finder_params["selective_dynamics"]:
            sel_dyn_params = ads_site_finder_params.copy()
            sel_dyn_params['height'] = 2.0
            slab_copy = slab_structure.copy()
            slab_copy.remove_site_property("surface_properties")
            sel_dyn = AdsorbateSiteFinder(
                slab_copy, **sel_dyn_params).add_adsorbate(
                adsorbate, new_coord, **add_ads_params).site_properties[
                'selective_dynamics']
            slab_ads.add_site_property('selective_dynamics', sel_dyn)

        slab_ads_name = (slab_ads_data.get("name")
                         or slab_ads.composition.reduced_formula)
        fw_name = "{} slab + adsorbate optimization".format(slab_ads_name)

        # get id map from original structure to output one and
        # surface properties to be able to find adsorbate sites later
        vis = MPSurfaceSet(slab_ads, bulk=False)
        new_slab_ads = vis.structure
        sm = StructureMatcher(primitive_cell=False)
        id_map = sm.get_transformation(slab_ads, new_slab_ads)[-1]
        surface_properties = slab_ads.site_properties['surface_properties']

        # input site type
        ads_ids = [i for i in range(slab_ads.num_sites)
                   if slab_ads.sites[i].properties[
                       "surface_properties"] == "adsorbate"]
        nn_surface_list = get_nn_surface(slab_ads, ads_ids)
        ads_adsorp_id = min(nn_surface_list, key=lambda x: x[2])[0]
        in_site_type = get_site_type(slab_ads, ads_adsorp_id,
                                     ads_ids, asf.mvec)[0]

        slab_ads_data.update({'id_map': id_map,
                              'surface_properties': surface_properties,
                              'in_site_type': in_site_type})

        slab_ads_fws = []
        if dos_calculate:
            #relax
            relax_calc = af.SlabAdsFW(
                slab_ads, name=fw_name, adsorbate=adsorbate, vasp_cmd=vasp_cmd,
                db_file=db_file, bulk_data=bulk_data, slab_data=slab_data,
                slab_ads_data=slab_ads_data, spec={"_category": _category},
                **slab_ads_fw_params)
            analysis_step = relax_calc.tasks[-1]
            relax_calc.tasks.remove(analysis_step)
            slab_ads_fws.append(relax_calc)
            #non-scf uniform
<<<<<<< HEAD
            static = StaticFW(name=fw_name+" static", vasp_cmd=vasp_cmd,
                              db_file=db_file, parents=slab_ads_fws[-1],
                              spec={"_category": _category})
            static.tasks.insert(2, ModifyIncar(incar_update={"IVDW": 11}))
=======
            static = StaticFW(name=fw_name+" static",
                              vasp_cmd=vasp_cmd,
                              db_file=db_file,
                              parents=slab_ads_fws[-1],
                              spec={"_category": _category})
            static.tasks.insert(2,ModifyIncar(incar_update={"IVDW":11,
                                                            "GG":"RP"}))
>>>>>>> 0cdd15ba
            slab_ads_fws.append(static)
            #non-scf line
            nscf_calc = NonSCFFW(parents=slab_ads_fws[-1],
                                 name=fw_name+" nscf", mode="uniform",
                                 vasp_cmd=vasp_cmd, db_file=db_file,
                                 vasptodb_kwargs={
                                     "task_fields_to_push": {
                                         "slab_ads_structure":
                                             "output.structure",
                                         "slab_ads_energy":
                                             "output.energy"}},
                                 spec={"_category": _category})
            nscf_calc.tasks.insert(2,ModifyIncar(incar_update={"IVDW":11,
                                                               "GG":"RP"}))
            nscf_calc.tasks.append(analysis_step)
            slab_ads_fws.append(nscf_calc)
        else:
            slab_ads_fws.append(af.SlabAdsFW(
                slab_ads, name=fw_name, adsorbate=adsorbate, vasp_cmd=vasp_cmd,
                db_file=db_file, bulk_data=bulk_data, slab_data=slab_data,
                slab_ads_data=slab_ads_data, spec={"_category": _category},
                **slab_ads_fw_params))

        wf = Workflow(slab_ads_fws)

        # launch it, we made it this far fam.
        return FWAction(additions=wf)


@explicit_serialize
class AnalyzeStaticOptimumDistance(FiretaskBase):
    """
    This Firetask retrieves bulk energy, slab energy, and adsorbate-slab energies in the FW spec and calculates the
    adsorbtion energies at difference adsorbate distances from previous static calculations. It calculates the optimal
    adsorbate distance using two different algorithms (polynomial, or standard) and passes that information into the spec.
    It also decides whether to exit the FW if the adsorbate energy landscape is not favorable.
    """

    required_params = ["slab_structure", "distances", "adsorbate"]
    optional_params = ["algo"]

    def run_task(self, fw_spec):

        #Get identifying information
        distances = self["distances"]
        # distance_to_state = fw_spec["distance_to_state"][0]
        ads_comp = self["adsorbate"].composition
        algo = self.get("algo", "standard")
        output_slab = self["slab_structure"]

        #Setup some initial parameters
        optimal_distance = 3.0
        lowest_energy = 10000

        #Get Slab energy and Bulk  Energy from previous Optimize FWs (in spec):
        slab_energy = fw_spec.get("slab_energy", False)

        first_0 = False
        second_0 = False
        distance_0 = False

        #for other fitting algorithm, collect the energies and distances in this array:
        all_energies = []
        all_distances = []

        output_slab_ads = None
        for distance_idx, distance in enumerate(sorted(distances)):
            # if distance_to_state.get(distance,{}).get("state",False):
            if "{}_energy".format(distance_idx) in fw_spec:
                # energy per atom
                energy = fw_spec["{}_energy".format(distance_idx)]  # OA: this is was divided by # of atoms twice before
                output_slab_ads = fw_spec.get("{}_structure".format(distance_idx)) or output_slab_ads

                #for other fitting algorithms:
                all_energies.append(energy)
                all_distances.append(distance)

                if lowest_energy > 0 and energy < 0 and (not first_0):
                    first_0 = True
                    distance_0 = distance
                    optimal_distance = distance
                    lowest_energy = energy
                elif lowest_energy < 0 and energy > 0 and first_0:
                    # Energy recrossed the 0 eV line, lets take an average
                    second_0 = True
                    optimal_distance = (distance_0 + distance) / 2
                    #we shouldn't update lowest energy because its now past 0, could be way up...
                elif energy < lowest_energy and first_0 and not second_0:
                    # energy has crossed 0, stayed in negative range, but has still lowered.
                    # We should take even lower value
                    lowest_energy = energy
                    optimal_distance = (distance_0 + distance) / 2
                elif energy < lowest_energy and not first_0 and not second_0:
                    # If nothing has crossed 0 yet just take the lowest energy distance...
                    lowest_energy = energy
                    optimal_distance = distance

        if algo == "poly_fit":
            import numpy as np
            fit = np.polyfit(all_distances, all_energies, 2)
            xd = np.linspace(all_distances[0], all_distances[-1], 100)
            yd = fit[0]+fit[1]*xd + fit[2]*xd**2
            #Lowest value of fit:
            lowest_energy = min(yd)
            optimal_distance = xd[np.where(yd == yd.min())[0]]
        elif algo == "minimum":
            import numpy as np
            all_energies = np.array(all_energies)
            lowest_energy = min(all_energies)
            optimal_distance = all_distances[np.where(all_energies == all_energies.min())[0][0]]

        #Optimal Energy for current slab with adsorbate:
        if output_slab_ads:
            scale_factor = output_slab_ads.volume / output_slab.volume
            adsorption_en = lowest_energy - slab_energy * scale_factor - sum(
                [ads_comp.get(element, 0) * ref_elem_energy.get(str(element)) for
                 element in ads_comp])
        else:
            adsorption_en = 1000
        # ads_e = lowest_energy - slab_energy*(len(slab_structure)-2) - sum([ads_comp.get(elt, 0) * ref_elem_energy.get(elt) for elt in ref_elem_energy])

        #If lowest energy is a little too big, this is probably not a good site/adsorbate... No need to run future calculations
        if adsorption_en>2:
            #Let's exit the rest of the FW's if energy is too high, but still push the data
            return FWAction(exit=True,
                            mod_spec = {"_push":
                                {
                                    'lowest_energy':lowest_energy,
                                    'adsorption_energy':adsorption_en,
                                    'optimal_distance':optimal_distance
                                }
                            })
        return FWAction(mod_spec={"_push":
                    {
                        'lowest_energy': lowest_energy,
                        'adsorption_energy': adsorption_en,
                        'optimal_distance': optimal_distance
                    }
                })


@explicit_serialize
class SlabAdditionTask(FiretaskBase):
    """
    Add the SlabGeneratorFW from atomate.vasp.fireworks.adsorption as an
    addition.

    Required params:
    Optional params:
        adsorbates ([Molecule]): list of molecules to place as
            adsorbates
        vasp_cmd (str): vasp command
        db_file (str): path to database file
        slab_gen_params (dict): dictionary of kwargs for
            generate_all_slabs
        min_lw (float): minimum length/width for slab and
            slab + adsorbate structures (overridden by
            ads_structures_params if it already contains min_lw)
        slab_fw_params (dict): dictionary of kwargs for SlabFW
            (can include: handler_group, job_type, vasp_input_set,
            user_incar_params)
        ads_site_finder_params (dict): parameters to be supplied as
            kwargs to AdsorbateSiteFinder
        ads_structures_params (dict): dictionary of kwargs for
            generate_adsorption_structures in AdsorptionSiteFinder
        slab_ads_fw_params (dict): dictionary of kwargs for SlabAdsFW
            (can include: handler_group, job_type, vasp_input_set,
            user_incar_params)
        add_fw_name (str): name for the SlabGeneratorFW to be added
        optimize_distance (bool): whether to launch static calculations
            to determine the optimal adsorbate - surface distance before
            optimizing the slab + adsorbate structure
        static_distances (list): if optimize_distance is true, these are
            the distances at which to test the adsorbate distance
        static_fws_params (dict): dictionary for setting custum user kpoints
            and custom user incar  settings, or passing an input set.
    """
    required_params = []
    optional_params = ["adsorbates", "vasp_cmd", "db_file", "slab_gen_params",
                       "min_lw", "slab_fw_params", "ads_site_finder_params",
                       "ads_structures_params", "slab_ads_fw_params",
                       "add_fw_name", "optimize_distance",
                       "static_distances", "static_fws_params",
                       "dos_calculate"]

    def run_task(self, fw_spec):
        import atomate.vasp.fireworks.adsorption as af

        slab_fws = []

        try:
            output_bulk = Structure.from_dict(fw_spec["bulk_structure"])
        except TypeError:
            output_bulk = fw_spec["bulk_structure"]
        bulk_energy = fw_spec["bulk_energy"]
        adsorbates = self.get("adsorbates")
        vasp_cmd = self.get("vasp_cmd")
        db_file = self.get("db_file")
        sgp = self.get("slab_gen_params") or {}
        min_lw = self.get("min_lw") or 10.0
        dos_calculate = self.get("dos_calculate", True)
        _category = fw_spec.get("_category")

        # TODO: these could be more well-thought out defaults
        if "min_slab_size" not in sgp:
            sgp["min_slab_size"] = 12.0
        if "min_vacuum_size" not in sgp:
            sgp["min_vacuum_size"] = 20.0
        if "max_index" not in sgp:
            sgp["max_index"] = 1

        slab_fw_params = self.get("slab_fw_params") or {}
        ads_site_finder_params = self.get("ads_site_finder_params") or {}
        ads_structures_params = self.get("ads_structures_params")
        slab_ads_fw_params = self.get("slab_ads_fw_params")
        calc_locs = fw_spec["calc_locs"]
        bulk_dir = None
        if calc_locs:
            bulk_dir = calc_locs[-1].get("path")

        vasp_calcs = slab_fw_params.get("vasp_calcs")
        if vasp_calcs:
            slab_fw_params.pop("vasp_calcs")

        optimize_distance = self.get("optimize_distance")
        static_distances = self.get("static_distances")
        static_fws_params = self.get("static_fws_params")

        bulk_data = {}
        if bulk_dir:
            bulk_data.update({'directory': bulk_dir})
            try:
                vrun_paths = [
                    os.path.join(bulk_dir, fname) for fname in
                    os.listdir(bulk_dir) if "vasprun" in fname.lower()]
                try:
                    vrun_paths.sort(key=lambda x: time_vrun(x))
                    vrun_i = Vasprun(vrun_paths[0])
                    vrun_o = Vasprun(vrun_paths[-1])

                    bulk_converged = vrun_o.converged
                    if bulk_energy:
                        assert (round(bulk_energy - vrun_o.final_energy, 7)
                                == 0)
                    else:
                        bulk_energy = vrun_o.final_energy

                    if not output_bulk:
                        output_bulk = vrun_o.final_structure
                    eigenvalue_band_props = vrun_o.eigenvalue_band_properties
                    input_bulk = vrun_i.initial_structure

                    bulk_data.update({
                        'input_structure': input_bulk,
                        'converged': bulk_converged,
                        'eigenvalue_band_properties': eigenvalue_band_props})
                except (ParseError, AssertionError):
                    pass
            except FileNotFoundError:
                warnings.warn("Bulk directory not found: {}".format(bulk_dir))

        bulk_data.update({'output_structure': output_bulk,
                          'final_energy': bulk_energy})

        slabs = generate_all_slabs(output_bulk, **sgp)

        from pymatgen.analysis.dimensionality import get_dimensionality_gorai
        # check if layered structure:
        ## TODO: can be written more clean probably, works for now.
        if get_dimensionality_gorai(output_bulk) == 2:
            # only use slabs with (0,0,1) miller index
            slabs_2d = []
            for s in slabs:
                if s.miller_index == (0, 0, 1):
                    slabs_2d.append(s)

            slabs = []
            # Find max and min sites for the original cell (along c axis)
            max_coord_c = max(
                np.array([site.frac_coords for site in output_bulk.sites])[:, 2])
            min_coord_c = min(
                np.array([site.frac_coords for site in output_bulk.sites])[:, 2])
            max_site = {site.specie for site in output_bulk if
                        site.frac_coords[2] == max_coord_c}
            min_site = {site.specie for site in output_bulk if
                        site.frac_coords[2] == min_coord_c}

            # only use slabs that have their max and min site (along c axis) match the species of the original cell.
            for slab in slabs_2d:
                max_coord_slab = max(
                    np.array([site.frac_coords for site in slab.sites])[:, 2])
                min_coord_slab = min(
                    np.array([site.frac_coords for site in slab.sites])[:, 2])
                max_site_slab = {site.specie for site in slab if
                                 site.frac_coords[2] == max_coord_slab}
                min_site_slab = {site.specie for site in slab if
                                 site.frac_coords[2] == min_coord_slab}
                if max_site_slab == max_site and min_site_slab == min_site:
                    slabs.append(slab)

        all_slabs = slabs.copy()

        for slab in slabs:
            if not slab.have_equivalent_surfaces():
                # If the two terminations are not equivalent, make new slab
                # by inverting the original slab and add it to the list
                coords = slab.frac_coords
                max_c = max([x[-1] for x in coords])
                min_c = min([x[-1] for x in coords])

                new_coords = np.array([[x[0], x[1], max_c + min_c - x[2]]
                                       for x in coords])

                oriented_cell = slab.oriented_unit_cell
                max_oc = max([x[-1] for x in oriented_cell.frac_coords])
                min_oc = min([x[-1] for x in oriented_cell.frac_coords])
                new_ocoords = np.array([[x[0], x[1], max_oc + min_oc - x[2]]
                                        for x in oriented_cell.frac_coords])
                new_ocell = Structure(oriented_cell.lattice,
                                      oriented_cell.species_and_occu,
                                      new_ocoords)

                new_slab = Slab(slab.lattice, species=slab.species_and_occu,
                                coords=new_coords,
                                miller_index=slab.miller_index,
                                oriented_unit_cell=new_ocell,
                                shift=-slab.shift,
                                scale_factor=slab.scale_factor)
                all_slabs.append(new_slab)

        for slab in all_slabs:
            xrep = np.ceil(
                min_lw / np.linalg.norm(slab.lattice.matrix[0]))
            yrep = np.ceil(
                min_lw / np.linalg.norm(slab.lattice.matrix[1]))
            repeat = [xrep, yrep, 1]
            slab.make_supercell(repeat)
            name = slab.composition.reduced_formula
            if getattr(slab, "miller_index", None):
                name += "_{}".format(slab.miller_index)
            if getattr(slab, "shift", None):
                name += "_{:.3f}".format(slab.shift).replace(".",",")
            name += " slab optimization"

            slab_data = {'miller_index': slab.miller_index,
                         'shift': slab.shift}

            if "selective_dynamics" not in ads_site_finder_params:
                ads_site_finder_params["selective_dynamics"] = True

            # add selective dynamics for height 2.0 instead of
            # the height used to determine surface sites
            if ads_site_finder_params["selective_dynamics"]:
                sel_dyn_params = ads_site_finder_params.copy()
                sel_dyn_params['height'] = 2.0
                sel_dyn = AdsorbateSiteFinder(
                    slab, selective_dynamics=True,
                    height=2.0).slab.site_properties['selective_dynamics']
                slab.add_site_property('selective_dynamics', sel_dyn)

            #Chnage for DOS calc:
            slab_fw = af.SlabFW(slab, name=name, adsorbates=adsorbates,
                                vasp_cmd=vasp_cmd, db_file=db_file,
                                min_lw=min_lw,
                                ads_site_finder_params=ads_site_finder_params,
                                ads_structures_params=ads_structures_params,
                                slab_ads_fw_params=slab_ads_fw_params,
                                optimize_distance=optimize_distance,
                                static_distances=static_distances,
                                static_fws_params=static_fws_params,
                                bulk_data=bulk_data, slab_data=slab_data,
                                spec={"_category": _category}, **slab_fw_params)
            if dos_calculate:
                #relax, shuffle analysis step
                analysis_task = slab_fw.tasks[-1]
                slab_fw.tasks.remove(analysis_task)
                slab_fws.append(slab_fw)
                #static
<<<<<<< HEAD
                static = StaticFW(name=name+" static", vasp_cmd=vasp_cmd,
                                  db_file=db_file, parents=slab_fws[-1],
                                  spec={"_category": _category})
=======
                static = StaticFW(name=name+" static",
                                         vasp_cmd=vasp_cmd,
                                         db_file=db_file,
                                         vasptodb_kwargs={
                                             "task_fields_to_push": {
                                                 "slab_structure":
                                                     "output.structure",
                                                 "slab_energy":
                                                     "output.energy"}},
                                         parents=slab_fws[-1],
                                         spec={"_category": _category})
>>>>>>> 0cdd15ba
                static.tasks.insert(2, ModifyIncar(incar_update={"IVDW": 11}))
                slab_fws.append(static)
                #nscf
                nscf_calc = NonSCFFW(parents=slab_fws[-2],
<<<<<<< HEAD
                                     name=name+" nscf", mode="line",
                                     vasptodb_kwargs={
                                         "task_fields_to_push": {
                                             "slab_structure":
                                                 "output.structure",
                                             "slab_energy":
                                                 "output.energy"}},
=======
                                     name=name+" nscf", mode="uniform",
>>>>>>> 0cdd15ba
                                     vasp_cmd=vasp_cmd, db_file=db_file,
                                     spec={"_category": _category})
                nscf_calc.tasks.insert(2, ModifyIncar(incar_update={"IVDW": 11}))
                nscf_calc.tasks.append(analysis_task)
                slab_fws.append(nscf_calc)
            else:
                slab_fws.append(slab_fw)
        wf = Workflow(slab_fws)
        if vasp_calcs:
            from atomate.vasp.powerups import use_fake_vasp as fv
            wf = fv(wf,vasp_calcs)

        return FWAction(additions=wf)


@explicit_serialize
class SlabAdsAdditionTask(FiretaskBase):
    """
    Add the SlabAdsGeneratorFW from atomate.vasp.fireworks.adsorption as
    an addition.

    Required params:
    Optional params:
        adsorbates ([Molecule]): list of molecules to place as
            adsorbates
        vasp_cmd (str): vasp command
        db_file (str): path to database file
        min_lw (float): minimum length/width for slab + adsorbate
            structures (overridden by ads_structures_params if it
            already contains min_lw)
        ads_site_finder_params (dict): parameters to be supplied as
            kwargs to AdsorbateSiteFinder
        ads_structures_params (dict): dictionary of kwargs for
            generate_adsorption_structures in AdsorptionSiteFinder
        slab_ads_fw_params (dict): dictionary of kwargs for SlabAdsFW
            (can include: handler_group, job_type, vasp_input_set,
            user_incar_params)
        optimize_distance (bool): whether to launch static calculations
            to determine the optimal adsorbate - surface distance before
            optimizing the slab + adsorbate structure
        static_distances (list): if optimize_distance is true, these are
            the distances at which to test the adsorbate distance
        static_fws_params (dict): dictionary for setting custom user
            kpoints and custom user incar  settings, or passing an input
            set.
        bulk_data (dict): bulk data to be passed all the way to the
            analysis step (expected to include directory,
            input_structure, converged, eigenvalue_band_properties,
            output_structure, final_energy)
        slab_data (dict): slab data to be passed all the way to the
            analysis step (expected to include miller_index, shift)
    """
    required_params = []
    optional_params = ["adsorbates", "vasp_cmd", "db_file", "min_lw",
                       "ads_site_finder_params", "ads_structures_params",
                       "slab_ads_fw_params", "optimize_distance",
                       "static_distances", "static_fws_params",
                       "bulk_data", "slab_data", "dos_calculate"]

    def run_task(self, fw_spec):
        import atomate.vasp.fireworks.adsorption as af

        fws = []

        print("load data")
        try:
            output_slab = Structure.from_dict(fw_spec["slab_structure"])
        except TypeError:
            output_slab = fw_spec["slab_structure"]
        slab_energy = fw_spec["slab_energy"]
        calc_locs = fw_spec["calc_locs"]
        slab_dir = None
        if calc_locs:
            slab_dir = calc_locs[-1].get("path")
        adsorbates = self.get("adsorbates")
        vasp_cmd = self.get("vasp_cmd")
        db_file = self.get("db_file")
        min_lw = self.get("min_lw") or 10.0
        ads_site_finder_params = self.get("ads_site_finder_params") or {}
        ads_structures_params = self.get("ads_structures_params") or {}
        if "min_lw" not in ads_structures_params:
            ads_structures_params["min_lw"] = min_lw
        slab_ads_fw_params = self.get("slab_ads_fw_params") or {}
        optimize_distance = self.get("optimize_distance")
        static_distances = self.get("static_distances") or [0.5, 1.0, 1.5, 2.0]
        static_fws_params = self.get("static_fws_params") or {}
        static_input_set = static_fws_params.get("vasp_input_set", None)
        static_user_incar_settings = static_fws_params.get(
            "user_incar_settings", None)
        static_kpts_settings = static_fws_params.get(
            "user_kpoints_settings", None)
        find_args = ads_structures_params.get("find_args", {})
        if 'positions' not in find_args:
            find_args['positions'] = ['ontop', 'bridge', 'hollow']
        if 'distance' not in find_args:
            find_args['distance'] = 1.5
        add_ads_params = {key: ads_structures_params[key] for key
                          in ads_structures_params if key != 'find_args'}

        bulk_data = self.get("bulk_data")
        slab_data = self.get("slab_data") or {}
        slab_name = slab_data.get("name")
        # miller_index = slab_data.get("miller_index")
        dos_calculate = self.get("dos_calculate", True)
        _category = fw_spec.get("_category")

        if slab_dir:
            print("load file")
            slab_data.update({'directory': slab_dir})
            try:
                vrun_paths = [os.path.join(slab_dir, fname) for fname in
                              os.listdir(slab_dir) if "vasprun"
                              in fname.lower()]
                try:
                    vrun_paths.sort(key=lambda x: time_vrun(x))
                    vrun_i = Vasprun(vrun_paths[0])
                    vrun_o = Vasprun(vrun_paths[-1])

                    slab_converged = vrun_o.converged
                    if slab_energy:
                        assert(round(slab_energy - vrun_o.final_energy, 7)
                               == 0)
                    else:
                        slab_energy = vrun_o.final_energy

                    if not output_slab:
                        output_slab = vrun_o.final_structure

                    if "surface_properties" not in output_slab.site_properties:
                        height = ads_site_finder_params.get("height", 0.9)
                        surf_props = get_slab_surf_props(output_slab,
                                                         height=height)
                        output_slab.add_site_property("surface_properties",
                                                      surf_props)

                    eigenvalue_band_props = vrun_o.eigenvalue_band_properties
                    input_slab = vrun_i.initial_structure

                    #Electronic Analysis

                    # p-Band Center analysis:
                    complete_dos = vrun_o.complete_dos
                    dos_p = complete_dos.get_spd_dos().get(OrbitalType.p)

                    # add spin up and spin down densities
                    total_p_densities = dos_p.get_densities()
                    # Get integrated density for d
                    total_integrated_density = np.trapz(total_p_densities,
                                                        x=dos_p.energies,
                                                        dx=.01)
                    # Find E which splits integrated d DOS into 2
                    # (d-band center):
                    p_band_center_slab = 0
                    for k in range(len(total_p_densities)):
                        c_int = np.trapz(total_p_densities[:k],
                                         x=dos_p.energies[:k],
                                         dx=.01)
                        if c_int > (total_integrated_density / 2):
                            p_band_center_slab = dos_p.energies[k]
                            break

                    # Densities by Orbital Type for Surface Site
                    orbital_densities_by_type = {}
                    for site_idx, site in enumerate(output_slab):
                        if "surface" in site.site_properties[
                            "surface_properties"]:
                            dos_spd_site = complete_dos.get_site_spd_dos(
                                complete_dos.structure.sites[site_idx])
                            orbital_densities_for_site = {}
                        for orbital_type, elec_dos in dos_spd_site.items():
                            orbital_densities_for_site.update(
                                {orbital_type: np.trapz(
                                    elec_dos.get_densities(),
                                    x=elec_dos.energies)})
                        orbital_densities_by_type[site_idx] = \
                            orbital_densities_for_site

                    # Quantify overlap by orbital type

                    # Elemental make-up of CBM and VBM
                    print("elemental makeup")
                    cbm_elemental_makeup = {}
                    vbm_elemental_makeup = {}
                    (cbm, vbm) = complete_dos.get_cbm_vbm()
                    for element in output_slab.composition:
                        elem_dos = complete_dos.get_element_dos()[element]
                        cbm_densities = []
                        cbm_energies = []
                        vbm_densities = []
                        vbm_energies = []
                        for energy, density in zip(
                                elem_dos.energies,elem_dos.get_densities()):
                            if energy > cbm:
                                if density ==0:
                                    break
                                cbm_densities.append(density)
                                cbm_energies.append(energy)
                        for energy, density in zip(
                                reversed(elem_dos.energies),
                                reversed(elem_dos.get_densities())):
                            if energy < vbm:
                                if density ==0:
                                    break
                                vbm_densities.append(density)
                                vbm_energies.append(energy)
                        vbm_integrated = np.trapz(vbm_densities,
                                                  x=vbm_energies)
                        cbm_integrated = np.trapz(cbm_densities,
                                                  x=cbm_energies)
                        cbm_elemental_makeup[element] = cbm_integrated
                        vbm_elemental_makeup[element] = vbm_integrated

                    # Work Function Analyzer
                    print("wfa")
                    vd = VaspDrone()
                    poscar_file = vd.filter_files(
                        slab_dir, file_pattern="POSCAR").get("standard")
                    locpot_file = vd.filter_files(
                        slab_dir,"LOCPOT")["standard"]
                    outcar_file = vd.filter_files(
                        slab_dir, "OUTCAR").get("standard")
                    wfa = WorkFunctionAnalyzer.from_files(
                        poscar_file,locpot_file,outcar_file)
                    work_function = wfa.work_function

                    # Bader Analysis
                    chgcar_file = vd.filter_files(
                        slab_dir, file_pattern="CHGCAR")['standard']
                    potcar_file = vd.filter_files(
                        slab_dir, file_pattern="POTCAR")["standard"]
                    ba = BaderAnalysis(chgcar_file, potcar_file)

                    bader_charges_slab = 0

                    # Bader for Slab
                    for surf_idx, site in enumerate(output_slab):
                        bader_charges_slab += ba.get_charge(surf_idx)

                    slab_data["bader"] = bader_charges_slab

                    # DDEC6 Analysis for Slab
                    aeccar_files = [vd.filter_files(
                        slab_dir,
                        file_pattern="AECCAR{}".format(n))['standard']
                                    for n in range(0, 3)]

                    ddec = DDEC6Analysis(
                        chgcar_file, potcar_file, aeccar_files, gzipped=True)
                    ddec6_charges_slab = 0

                    # DDEC for Slab
                    for surf_idx, site in enumerate(output_slab):
                        ddec6_charges_slab  += ddec.get_charge(index=surf_idx)
                    slab_data["ddec6"] = ddec6_charges_slab

                    slab_data.update({
                        'input_structure': input_slab,
                        'converged': slab_converged,
                        'eigenvalue_band_properties': eigenvalue_band_props,
                        'p_band_center': p_band_center_slab,
                        'orbital_densities_by_type':orbital_densities_by_type,
                        'work_function':work_function,
                        'cbm_elemental_makeup':cbm_elemental_makeup,
                        'vbm_elemental_makeup':vbm_elemental_makeup,
                    })

                except (ParseError, AssertionError):
                    pass
            except FileNotFoundError:
                warnings.warn("Slab directory not found: {}".format(slab_dir))

        slab_data.update({'output_structure': output_slab,
                          'final_energy': slab_energy})
        if 'magmom' in list(output_slab.site_properties):
            output_slab.remove_site_property('magmom')
        for ads_idx, adsorbate in enumerate(adsorbates):
            # adsorbate.add_site_property('magmom', [0.0]*adsorbate.num_sites)

            if optimize_distance:

                asf = AdsorbateSiteFinder(output_slab,
                                          **ads_site_finder_params)
                find_args['distance'] = 0.0
                coords = asf.find_adsorption_sites(**find_args)

                for site_idx, (asf_site_type, coord) in enumerate(
                        chain.from_iterable(
                            [product([position], coords[position])
                             for position in find_args['positions']])):
                    parents = []
                    ads_name = ''.join([site.species_string for site
                                        in adsorbate.sites])
                    slab_ads_name = "{} {} [{}]".format(
                        slab_name, ads_name, site_idx)

                    for distance_idx, distance in enumerate(
                            static_distances):
                        new_coord = coord + distance*asf.mvec

                        slab_ads = asf.add_adsorbate(adsorbate, new_coord,
                                                     **add_ads_params)

                        el_fw_name = "{} static distance {:.2f}".format(
                            slab_ads_name, distance)

                        fws.append(af.EnergyLandscapeFW(
                            name=el_fw_name, structure=slab_ads,
                            vasp_input_set=static_input_set,
                            static_user_incar_settings=
                            static_user_incar_settings,
                            static_user_kpoints_settings=static_kpts_settings,
                            vasp_cmd=vasp_cmd, db_file=db_file,
                            vasptodb_kwargs={
                                "task_fields_to_push": {
                                    "{}_energy".format(distance_idx):
                                        "output.energy",
                                    "{}_structure".format(distance_idx):
                                        "output.structure"},
                                "defuse_unsuccessful": False},
                            runvaspcustodian_kwargs={
                                "handler_group": "no_handler"},
                            spec={"_pass_job_info": True,
                                  "_category": _category}))
                        parents.append(fws[-1])

                    slab_ads_data = {'asf_site_type': asf_site_type,
                                     'name': slab_ads_name,
                                     'mvec': asf.mvec}

                    do_fw_name = "{} distance analysis".format(
                        slab_ads_name)

                    fws.append(af.DistanceOptimizationFW(
                        adsorbate, slab_structure=output_slab, coord=coord,
                        static_distances=static_distances, name=do_fw_name,
                        vasp_cmd=vasp_cmd, db_file=db_file, min_lw=min_lw,
                        ads_site_finder_params=ads_site_finder_params,
                        ads_structures_params=ads_structures_params,
                        slab_ads_fw_params=slab_ads_fw_params,
                        bulk_data=bulk_data, slab_data=slab_data,
                        slab_ads_data=slab_ads_data,
                        dos_calculate=dos_calculate, parents=parents,
                        spec={"_allow_fizzled_parents": True,
                              "_category": _category}))

            else:
                if "selective_dynamics" not in ads_site_finder_params:
                    ads_site_finder_params["selective_dynamics"] = True

                asf = AdsorbateSiteFinder(output_slab,
                                          **ads_site_finder_params)
                coords = asf.find_adsorption_sites(**find_args)

                for n, (asf_site_type, coord) in enumerate(chain.from_iterable(
                            [product([position], coords[position])
                             for position in find_args['positions']])):
                    slab_ads = asf.add_adsorbate(adsorbate, coord,
                                                 **add_ads_params)

                    # add selective dynamics for height 2.0 instead of
                    # the height used to determine surface sites
                    if ads_site_finder_params["selective_dynamics"]:
                        sel_dyn_params = ads_site_finder_params.copy()
                        sel_dyn_params['height'] = 2.0
                        sel_dyn = AdsorbateSiteFinder(
                            output_slab, **sel_dyn_params).add_adsorbate(
                            adsorbate, coord,
                            **add_ads_params).site_properties[
                            'selective_dynamics']
                        slab_ads.add_site_property(
                            'selective_dynamics', sel_dyn)

                    # Create adsorbate fw
                    ads_name = ''.join([site.species_string for site
                                        in adsorbate.sites])
                    slab_ads_name = "{} {} [{}]".format(slab_name, ads_name, n)
                    fw_name = slab_ads_name + " slab + adsorbate optimization"

                    # get id map from original structure to output one
                    # and surface properties to be able to find
                    # adsorbate sites later
                    vis = slab_ads_fw_params.get(
                        "vasp_input_set", MPSurfaceSet(slab_ads, bulk=False))
                    new_slab_ads = vis.structure
                    sm = StructureMatcher(primitive_cell=False)
                    id_map = sm.get_transformation(slab_ads, new_slab_ads)[-1]
                    surface_properties = slab_ads.site_properties[
                        'surface_properties']

                    # input site type
                    ads_ids = [i for i in range(slab_ads.num_sites)
                               if slab_ads.sites[i].properties[
                                   "surface_properties"] == "adsorbate"]
                    nn_surface_list = get_nn_surface(slab_ads, ads_ids)
                    ads_adsorp_id = min(nn_surface_list, key=lambda x: x[2])[0]
                    in_site_type = get_site_type(slab_ads, ads_adsorp_id,
                                                 ads_ids, asf.mvec)[0]

                    slab_ads_data = {'id_map': id_map,
                                     'surface_properties': surface_properties,
                                     'asf_site_type': asf_site_type,
                                     'in_site_type': in_site_type,
                                     'name': slab_ads_name,
                                     'mvec': asf.mvec}

                    #DOS calculation implementation
                    slab_ads_fw = af.SlabAdsFW(
                        slab_ads, name=fw_name, adsorbate=adsorbate,
                        vasp_cmd=vasp_cmd, db_file=db_file,
                        bulk_data=bulk_data, slab_data=slab_data,
                        slab_ads_data=slab_ads_data,
                        spec={"_category": _category}, **slab_ads_fw_params)
                    if dos_calculate:
                        #relax
                        analysis_task = slab_ads_fw.tasks[-1]
                        slab_ads_fw.tasks.remove(analysis_task)
                        fws.append(slab_ads_fw)
                        #static
                        static = StaticFW(name=fw_name+" static",
<<<<<<< HEAD
                                          vasp_cmd=vasp_cmd, db_file=db_file,
                                          parents=fws[-1],
                                          spec={"_category": _category})
                        static.insert(2,
                                      ModifyIncar(incar_update={"IVDW": 11}))
=======
                                            vasp_cmd=vasp_cmd,
                                            db_file=db_file,
                                            parents=fws[-1],
                                            spec={"_category": _category})
                        static.insert(2,
                                      ModifyIncar(incar_update={"IVDW": 11,
                                                                "GG":"RP"}))
>>>>>>> 0cdd15ba
                        fws.append(static)
                        #nscf
                        nscf_calc = NonSCFFW(parents=fws[-2],
                                             name=fw_name+ " nscf",
<<<<<<< HEAD
                                             mode="line",
                                             vasptodb_kwargs={
                                                 "task_fields_to_push": {
                                                     "slab_ads_structure":
                                                         "output.structure",
                                                     "slab_ads_energy":
                                                         "output.energy"}},
=======
                                             mode="uniform",
>>>>>>> 0cdd15ba
                                             vasp_cmd=vasp_cmd,
                                             db_file=db_file,
                                             spec={"_category": _category})
                        nscf_calc.tasks.insert(2,
                                      ModifyIncar(incar_update={"IVDW": 11,
                                                                "GG":"RP"}))
                        nscf_calc.tasks.append(analysis_task)
                        fws.append(nscf_calc)
                    fws.append(slab_ads_fw)

        return FWAction(additions=Workflow(fws))


@explicit_serialize
class AnalysisAdditionTask(FiretaskBase):
    """
    Add the AdsorptionAnalysisFW from atomate.vasp.fireworks.adsorption
    as an addition.

    Required params:
    Optional params:
        slab_structure (Structure): relaxed slab structure
        slab_energy (float): final energy of relaxed slab structure
        bulk_structure (Structure): relaxed bulk structure
        bulk_energy (float): final energy of relaxed bulk structure
        adsorbate (Molecule): adsorbate input structure
        analysis_fw_name (str): name for the AdsorbateAnalysisFW to be
            added
        db_file (str): path to database file
        job_type (str): custodian job type for the optimizations ran as
            part of the workflow
        slab_name (str): name for the slab
            (format: Formula_MillerIndex_Shift)
        slab_ads_name (str): name for the slab + adsorbate
            (format: Formula_MillerIndex_Shift AdsorbateFormula Number)
        bulk_dir (str): path for the corresponding bulk calculation
            directory
        slab_dir (str): path for the corresponding slab calculation
            directory
        slab_ads_dir (str): path for the corresponding slab + adsorbate
            calculation directory
        miller_index ([h, k, l]): Miller index of plane parallel to
            the slab surface
        shift (float): the shift in the c-direction applied to get
            the termination for the slab surface'
        id_map (list): a map of the site indices from the initial
            slab + adsorbate structure to the output one (because the
            site order is changed by MPSurfaceSet)
        surface_properties (list): surface properties for the initial
            slab + adsorbate structure (used to identify adsorbate sites
            in the output structure since the site order is changed by
            MPSurfaceSet)
    """
    required_params = []
    optional_params = ["adsorbate", "analysis_fw_name", "db_file", "job_type",
                       "bulk_data", "slab_data", "slab_ads_data"]

    def run_task(self, fw_spec):
        import atomate.vasp.fireworks.adsorption as af

        try:
            output_slab_ads = Structure.from_dict(fw_spec["slab_ads_structure"])
        except TypeError:
            output_slab_ads = fw_spec["slab_ads_structure"]
        slab_ads_energy = fw_spec["slab_ads_energy"]
        # TODO: figure out what's up with this slab_ads_task_id
        # slab_ads_task_id = fw_spec["slab_ads_task_id"]
        calc_locs = fw_spec["calc_locs"]
        slab_ads_dir = None
        if calc_locs:
            slab_ads_dir = calc_locs[-1].get("path")
        adsorbate = self.get("adsorbate")
        analysis_fw_name = self.get("analysis_fw_name") or (
                output_slab_ads.composition.reduced_formula
                + " adsorption analysis")
        db_file = self.get("db_file")
        job_type = self.get("job_type")
        bulk_data = self.get("bulk_data")
        slab_data = self.get("slab_data")
        slab_ads_data = self.get("slab_ads_data") or {}
        id_map = slab_ads_data.get("id_map")
        surface_properties = slab_ads_data.get("surface_properties")

        mvec = np.array(slab_ads_data.get("mvec"))

        id_map = slab_ads_data.get("id_map")
        surface_properties = slab_ads_data.get("surface_properties")
        _category = fw_spec.get("_category")

        # TODO: figure out what's up with this slab_ads_task_id
        # slab_ads_data.update({'task_id': slab_ads_task_id})

        # extract data from vasprun to pass it on
        if slab_ads_dir:
            slab_ads_data.update({'directory': slab_ads_dir})
            try:
                vrun_paths = [os.path.join(slab_ads_dir, fname) for fname in
                              os.listdir(slab_ads_dir)
                              if "vasprun" in fname.lower()]
                try:
                    vrun_paths.sort(key=lambda x: time_vrun(x))
                    vrun_i = Vasprun(vrun_paths[0])
                    vrun_o = Vasprun(vrun_paths[-1])

                    slab_ads_converged = vrun_o.converged
                    if slab_ads_energy:
                        assert(round(
                            slab_ads_energy - vrun_o.final_energy, 7) == 0)
                    else:
                        slab_ads_energy = vrun_o.final_energy

                    if not output_slab_ads:
                        output_slab_ads = vrun_o.final_structure
                    input_slab_ads = vrun_i.initial_structure
                    eigenvalue_band_props = vrun_o.eigenvalue_band_properties

                    # p-Band Center analysis:
                    complete_dos = vrun_o.complete_dos
                    dos_p = complete_dos.get_spd_dos().get(OrbitalType.p)

                    # add spin up and spin down densities
                    total_p_densities = dos_p.get_densities()

                    # Get integrated density for d
                    total_integrated_density = np.trapz(total_p_densities,
                                                        x=dos_p.energies,
                                                        dx=.01)
                    # Find E which splits integrated d DOS into 2
                    # (p-band center):
                    p_band_center_slab_ads = 0
                    for k in range(len(total_p_densities)):
                        c_int = np.trapz(total_p_densities[:k],
                                         x=dos_p.energies[:k],
                                         dx=.01)
                        if c_int > (total_integrated_density / 2):
                            p_band_center_slab_ads = dos_p.energies[k]
                            break

                    # Get adsorbate sites:
                    ads_sites = []
                    if surface_properties and id_map and output_slab_ads:
                        ordered_surf_prop = [prop for new_id, prop in
                                             sorted(zip(id_map,
                                                        surface_properties))]
                        output_slab_ads.add_site_property('surface_properties',
                                                          ordered_surf_prop)
                        ads_sites = [site for site in output_slab_ads.sites if
                                     site.properties[
                                         "surface_properties"] == "adsorbate"]
                    elif adsorbate and output_slab_ads:
                        ads_sites = [output_slab_ads.sites[new_id] for new_id
                                     in id_map[-adsorbate.num_sites:]]
                    ads_ids = [output_slab_ads.sites.index(site) for site in
                               ads_sites]

                    # Get Surface ads sites Sites:
                    ## NOT NEEDED?
                    # nn_surface_list = get_nn_surface(output_slab_ads, ads_ids)
                    # ads_adsorp_id, surf_adsorp_id = min(nn_surface_list,
                    #                                     key=lambda x: x[2])[:2]
                    # out_site_type, surface_ads_sites, distances = get_site_type(
                    #     output_slab_ads, ads_adsorp_id, ads_ids, mvec)

                    # Densities by Orbital Type for Surface Ads Site
                    orbital_densities_by_type = {}

                    for site_idx, site in enumerate(output_slab_ads):
                        if site.properties["surface_property"] == "surface":
                            dos_spd_site = complete_dos.get_site_spd_dos(
                                complete_dos.structure.sites[site_idx])
                            orbital_densities_for_site = {}
                            for orbital_type, elec_dos in dos_spd_site.items():
                                orbital_densities_for_site.update(
                                    {orbital_type: np.trapz(
                                        elec_dos.get_densities(),
                                        x=elec_dos.energies)})
                            orbital_densities_by_type[site_idx] = \
                                orbital_densities_for_site

                    # Quantify Total PDOS overlap between adsorbate and
                    # surface ads sites
                    total_surf_ads_pdos_overlap = {}
                    for surf_idx, site in enumerate(output_slab_ads):
                        if site.properties["surface_property"] == "surface":
                            total_surf_ads_pdos_overlap[surf_idx] = {}
                            for ads_idx, ads_site in enumerate(output_slab_ads):
                                if ads_site.properties["surface_property"] == "adsorbate":
                                    surf_dos = complete_dos.get_site_dos(
                                        complete_dos.structure.sites[surf_idx]
                                    ).get_densities()
                                    ads_dos = complete_dos.get_site_dos(
                                        complete_dos.structure.sites[ads_idx]
                                    ).get_densities()
                                    c_overlap = np.trapz(get_overlap(surf_dos,
                                                                     ads_dos),
                                                         x=complete_dos.energies)
                                    total_surf_ads_pdos_overlap[surf_idx][ads_idx] = \
                                        c_overlap

                    # for surf_ids, surf_prop in surface_ads_sites.items():
                    #     if not total_surf_ads_pdos_overlap.get(
                    #             surf_ids, False):
                    #         total_surf_ads_pdos_overlap[surf_ids] = {}
                    #     for ads_idx in ads_ids:
                    #         surf_idx = surf_prop['index']
                    #         surf_dos = complete_dos.get_site_dos(
                    #             complete_dos.structure.sites[surf_idx]
                    #         ).get_densities()
                    #         ads_dos = complete_dos.get_site_dos(
                    #             complete_dos.structure.sites[ads_idx]
                    #         ).get_densities()
                    #         c_overlap = np.trapz(get_overlap(surf_dos,
                    #                                          ads_dos),
                    #                              x=complete_dos.energies)
                    #         total_surf_ads_pdos_overlap[surf_ids][ads_idx] = \
                    #             c_overlap

                    # Quantify overlap by orbital type

                    # Elemental make-up of CBM and VBM
                    cbm_elemental_makeup = {}
                    vbm_elemental_makeup = {}
                    (cbm, vbm) = complete_dos.get_cbm_vbm()
                    for element in output_slab_ads.composition:
                        elem_dos = complete_dos.get_element_dos()[
                            element]
                        cbm_densities = []
                        cbm_energies = []
                        vbm_densities = []
                        vbm_energies = []
                        for energy, density in zip(
                                elem_dos.energies,
                                elem_dos.get_densities()):
                            if energy > cbm:
                                if density == 0:
                                    break
                                cbm_densities.append(density)
                                cbm_energies.append(energy)
                        for energy, density in zip(
                                reversed(elem_dos.energies),
                                reversed(elem_dos.get_densities())):
                            if energy < vbm:
                                if density == 0:
                                    break
                                vbm_densities.append(density)
                                vbm_energies.append(energy)
                        vbm_integrated = np.trapz(vbm_densities,
                                                  x=vbm_energies)
                        cbm_integrated = np.trapz(cbm_densities,
                                                  x=cbm_energies)
                        cbm_elemental_makeup[element] = cbm_integrated
                        vbm_elemental_makeup[element] = vbm_integrated

                    # Work Function Analyzer
                    vd = VaspDrone()
                    poscar_file = vd.filter_files(
                        slab_ads_dir, file_pattern="POSCAR")['standard']
                    locpot_file = vd.filter_files(
                        slab_ads_dir, "LOCPOT")["standard"]
                    outcar_file = vd.filter_files(
                        slab_ads_dir, "OUTCAR")["standard"]
                    wfa = WorkFunctionAnalyzer.from_files(
                        poscar_file, locpot_file, outcar_file)
                    work_function = wfa.work_function

                    #Bader Analysis
                    chgcar_file = vd.filter_files(
                        slab_ads_dir, file_pattern="CHGCAR")['standard']
                    potcar_file = vd.filter_files(
                        slab_ads_dir, file_pattern="POTCAR")["standard"]
                    ba = BaderAnalysis(chgcar_file,potcar_file)

                    bader_charges = {"slab": 0,
                                     "adsorbate": 0}
                    # Bader for Slab Sites:
                    for idx, site in enumerate(output_slab_ads):
                        if site.properties['surface_properties'] == "adsorbate":
                            bader_charges["adsorbate"] += ba.get_charge(idx)
                        else:
                            bader_charges["slab"] += ba.get_charge(idx)

                    slab_ads_data["bader"] = bader_charges

                    # DDEC6 Analysis
                    aeccar_files = [vd.filter_files(
                        slab_ads_dir,
                        file_pattern="AECCAR{}".format(n))['standard']
                                    for n in range(0,3)]

                    ddec = DDEC6Analysis(
                        chgcar_file,potcar_file,aeccar_files,gzipped=True)

                    ddec6_charges = {"slab": 0,
                                     "adsorbate": 0}
                    # DDEC for Surface Ads Sites
                    for idx, site in enumerate(output_slab_ads):
                        if site.properties['surface_properties'] == "adsorbate":
                            ddec6_charges["adsorbate"] += ddec.get_charge(index=idx)
                        else:
                            ddec6_charges["slab"] += ddec.get_charge(index=idx)


                    slab_ads_data["ddec6"] = ddec6_charges

                    slab_ads_data.update({
                        'input_structure': input_slab_ads,
                        'converged': slab_ads_converged,
                        'eigenvalue_band_properties': eigenvalue_band_props,
                        'p_band_center': p_band_center_slab_ads,
                        'orbital_densities_by_type':orbital_densities_by_type,
                        'total_surf_ads_pdos_overlap':
                            total_surf_ads_pdos_overlap,
                        'work_function':work_function,
                        'cbm_elemental_makeup':cbm_elemental_makeup,
                        'vbm_elemental_makeup':vbm_elemental_makeup,
                    })

                except (ParseError, AssertionError):
                    pass
            except FileNotFoundError:
                warnings.warn("Slab + adsorbate directory not found: {}"
                              .format(slab_ads_dir))

        if id_map and surface_properties:
            ordered_surf_prop = [prop for new_id, prop in
                                 sorted(zip(id_map, surface_properties))]
            output_slab_ads.add_site_property('surface_properties',
                                              ordered_surf_prop)

        slab_ads_data.update({'output_structure': output_slab_ads,
                              'final_energy': slab_ads_energy})

        fw = af.AdsorptionAnalysisFW(
            adsorbate=adsorbate, db_file=db_file, job_type=job_type,
            name=analysis_fw_name, bulk_data=bulk_data, slab_data=slab_data,
            slab_ads_data=slab_ads_data, spec={"_category": _category})

        return FWAction(additions=fw)


@explicit_serialize
class AdsorptionAnalysisTask(FiretaskBase):
    """
    Analyze data from Adsorption workflow for a slab + adsorbate
    structure and save it to database.

    Required params:
    Optional params:
        slab_ads_structure (Structure): relaxed slab + adsorbate
            structure
        slab_ads_energy (float): final energy of relaxed slab +
            adsorbate structure
        slab_structure (Structure): relaxed slab structure
        slab_energy (float): final energy of relaxed slab structure
        bulk_structure (Structure): relaxed bulk structure
        bulk_energy (float): final energy of relaxed bulk structure
        adsorbate (Molecule): adsorbate input structure
        db_file (str): path to database file
        job_type (str): custodian job type for the optimizations ran as
            part of the workflow
        name
        slab_name (str): name for the slab
            (format: Formula_MillerIndex_Shift)
        slab_ads_name (str): name for the slab + adsorbate
            (format: Formula_MillerIndex_Shift AdsorbateFormula Number)
        slab_ads_task_id (int): the corresponding slab + adsorbate
            optimization task id
        bulk_dir (str): path for the corresponding bulk calculation
            directory
        slab_dir (str): path for the corresponding slab calculation
            directory
        slab_ads_dir (str): path for the corresponding slab + adsorbate
            calculation directory
        miller_index ([h, k, l]): Miller index of plane parallel to
            the slab surface
        shift (float): the shift in the c-direction applied to get
            the termination for the slab surface
        id_map (list): a map of the site indices from the initial
            slab + adsorbate structure to the output one (because the
            site order is changed by MPSurfaceSet)
        surface_properties (list): surface properties for the initial
            slab + adsorbate structure (used to identify adsorbate sites
            in the output structure since the site order is changed by
            MPSurfaceSet)
    """

    required_params = []
    optional_params = ["adsorbate", "db_file", "name", "job_type", "bulk_data",
                       "slab_data", "slab_ads_data"]

    def run_task(self, fw_spec):
        stored_data = {}

        bulk_data = self.get("bulk_data") or {}
        output_bulk = bulk_data.get("output_structure")
        bulk_energy = bulk_data.get("final_energy")
        bulk_dir = bulk_data.get("directory")
        input_bulk = bulk_data.get("input_structure")
        bulk_converged = bulk_data.get("converged")
        evalue_band_props_bulk = bulk_data.get(
            'eigenvalue_band_properties') or [None]*4

        slab_data = self.get("slab_data") or {}
        output_slab = slab_data.get("output_structure")
        slab_energy = slab_data.get("final_energy")
        slab_name = slab_data.get("name")
        slab_dir = slab_data.get("directory")
        miller_index = slab_data.get("miller_index")
        shift = slab_data.get("shift")
        input_slab = slab_data.get("input_structure")
        slab_converged = slab_data.get('converged')
        evalue_band_props_slab = slab_data.get(
            'eigenvalue_band_properties') or [None]*4

        slab_ads_data = self.get("slab_ads_data") or {}
        output_slab_ads = slab_ads_data.get("output_structure")
        slab_ads_energy = slab_ads_data.get("final_energy")
        slab_ads_name = slab_ads_data.get("name")
        # TODO: figure out what's up with this slab_ads_task_id
        # slab_ads_task_id = slab_ads_data.get("task_id")
        slab_ads_dir = slab_ads_data.get("directory")
        id_map = slab_ads_data.get("id_map")
        surface_properties = slab_ads_data.get("surface_properties")
        asf_site_type = slab_ads_data.get("asf_site_type")
        in_site_type = slab_ads_data.get("in_site_type")
        input_slab_ads = slab_ads_data.get("input_structure")
        slab_ads_converged = slab_ads_data.get('converged')
        evalue_band_props_slab_ads = slab_ads_data.get(
            'eigenvalue_band_properties') or [None]*4
        mvec = np.array(slab_ads_data.get("mvec"))

        adsorbate = self.get("adsorbate")
        db_file = self.get("db_file") or DB_FILE
        task_name = self.get("name")

        # save data
        stored_data['task_name'] = task_name

        stored_data['adsorbate'] = {
            'formula': ''.join([site.species_string for
                                site in adsorbate.sites]),
            'input_structure': adsorbate.as_dict()}

        ads_sites = []
        if ("surface_properties" not in output_slab_ads.site_properties
                and surface_properties and id_map and output_slab_ads):
            ordered_surf_prop = [prop for new_id, prop in
                                 sorted(zip(id_map, surface_properties))]
            output_slab_ads.add_site_property('surface_properties',
                                              ordered_surf_prop)
        if "surface_properties" in output_slab_ads.site_properties:
            ads_sites = [site for site in output_slab_ads.sites if
                         site.properties["surface_properties"] == "adsorbate"]
        elif adsorbate and output_slab_ads:
            ads_sites = [output_slab_ads.sites[new_id] for new_id
                         in id_map[-adsorbate.num_sites:]]
        ads_ids = [output_slab_ads.sites.index(site) for site in ads_sites]

        # atom movements during slab + adsorbate optimization
        translation_vecs = [None] * output_slab_ads.num_sites
        if input_slab_ads:
            translation_vecs = [(output_slab_ads[i].coords
                                 - input_slab_ads[i].coords)
                                for i in range(output_slab_ads.num_sites)]
        output_slab_ads.add_site_property(
            'translation_vector', translation_vecs)

        # nearest surface neighbors for adsorbate sites & surface adsorption
        # site id and adsorbate adsorption site id
        nn_surface_list = get_nn_surface(output_slab_ads, ads_ids)
        ads_adsorp_id, surf_adsorp_id = min(nn_surface_list,
                                            key=lambda x: x[2])[:2]
        output_slab_ads.sites[surf_adsorp_id].properties[
            'surface_properties'] += ', adsorption site'

        cnn = CrystalNN()
        mdnn = MinimumDistanceNN()
        output_bulk.add_site_property(
            'coordination_number', [{"cnn": cnn.get_cn(output_bulk, i),
                                     "mdnn": mdnn.get_cn(output_bulk, i)}
                                    for i in range(output_bulk.num_sites)])
        output_slab.add_site_property(
            'coordination_number', [{"cnn": cnn.get_cn(output_slab, i),
                                     "mdnn": mdnn.get_cn(output_slab, i)}
                                    for i in range(output_slab.num_sites)])
        output_slab_ads.add_site_property(
            'coordination_number', [{"cnn": cnn.get_cn(output_slab_ads, i),
                                     "mdnn": mdnn.get_cn(output_slab_ads, i)}
                                    for i in range(output_slab_ads.num_sites)])

        stored_data['bulk'] = {
            'formula': output_bulk.composition.reduced_formula,
            'directory': bulk_dir, 'converged': bulk_converged}
        if input_bulk:
            stored_data['bulk']['input_structure'] = input_bulk.as_dict()
        stored_data['bulk'].update({
            'output_structure': output_bulk.as_dict(),
            'output_energy': bulk_energy,
            'eigenvalue_band_properties': {
                'band_gap': evalue_band_props_bulk[0],
                'cbm': evalue_band_props_bulk[1],
                'vbm': evalue_band_props_bulk[2],
                'is_band_gap_direct': evalue_band_props_bulk[3]}})

        stored_data['slab'] = {
            'name': slab_name, 'directory': slab_dir,
            'converged': slab_converged, 'miller_index': miller_index,
            'shift': shift}
        if input_slab:
            stored_data['slab']['input_structure'] = input_slab.as_dict()
        stored_data['slab'].update({
            'output_structure': output_slab.as_dict(),
            'output_energy': slab_energy,
            'eigenvalue_band_properties': {
                'band_gap': evalue_band_props_slab[0],
                'cbm': evalue_band_props_slab[1],
                'vbm': evalue_band_props_slab[2],
                'is_band_gap_direct': evalue_band_props_slab[3]}})
        stored_data['slab'].update({
            'p_band_center': slab_data.get("p_band_center", False),
            "orbital_densities_by_type":slab_data.get(
                "orbital_densities_by_type", False),
            'work_function':slab_data.get('work_function', False),
            'cbm_elemental_makeup':slab_data.get(
                'cbm_elemental_makeup', False),
            'vbm_elemental_makeup':slab_data.get(
                'vbm_elemental_makeup', False)
        })
        stored_data['slab'].update({
            "ddec6": slab_data.get("ddec6", False),
            "bader": slab_data.get("bader", False)
        })

        stored_data['slab_adsorbate'] = {
            'name': slab_ads_name, 'directory': slab_ads_dir,
            'converged': slab_ads_converged}
        if input_slab_ads:
            stored_data['slab_adsorbate'][
                'input_structure'] = input_slab_ads.as_dict()
        stored_data['slab_adsorbate'].update({
            'output_structure': output_slab_ads.as_dict(),
            'output_energy': slab_ads_energy,
            'eigenvalue_band_properties': {
                    'band_gap': evalue_band_props_slab_ads[0],
                    'cbm': evalue_band_props_slab_ads[1],
                    'vbm': evalue_band_props_slab_ads[2],
                    'is_band_gap_direct': evalue_band_props_slab_ads[3]}})
        stored_data['slab_adsorbate'].update({
            'p_band_center': slab_ads_data.get(
                "p_band_center", False),
            'orbital_densities_by_type':slab_ads_data.get(
                "orbital_densities_by_type", False),
            'total_surf_ads_pdos_overlap':slab_ads_data.get(
                "total_surf_ads_pdos_overlap", False),
            'work_function':slab_ads_data.get('work_function', False),
            'cbm_elemental_makeup':slab_ads_data.get(
                'cbm_elemental_makeup', False),
            'vbm_elemental_makeup': slab_ads_data.get(
                'vbm_elemental_makeup', False),
        })
        stored_data['slab_adsorbate'].update({
            "ddec6":slab_ads_data.get("ddec6",False),
            "bader":slab_ads_data.get("bader", False)
        })

        # cleavage energy
        area = np.linalg.norm(np.cross(output_slab.lattice.matrix[0],
                                       output_slab.lattice.matrix[1]))
        bulk_en_per_atom = bulk_energy/output_bulk.num_sites
        cleavage_energy = ((slab_energy - bulk_en_per_atom * output_slab
                           .num_sites) / (2*area)
                           * EV_PER_ANG2_TO_JOULES_PER_M2)
        stored_data['cleavage_energy'] = cleavage_energy  # J/m^2

        # adsorbate bonds
        if len(ads_sites) > 1:
            stored_data['adsorbate_bonds'] = {}
            for n, (site1, site2) in enumerate(combinations(ads_sites, 2)):
                pair_name = ("pair [{}]: {}-{}"
                             .format(n, site1.specie, site2.specie))
                stored_data['adsorbate_bonds'][pair_name] = {
                    'site1': {
                        'index': output_slab_ads.sites.index(site1),
                        'site': site1.as_dict()},
                    'site2': {
                        'index': output_slab_ads.sites.index(site2),
                        'site': site2.as_dict()},
                    'distance': site1.distance_and_image(site2)[0]}
                try:
                    stored_data['adsorbate_bonds'][pair_name][
                        'is_bonded'] = CovalentBond(site1, site2).is_bonded(
                        site1, site2)
                except ValueError:
                    stored_data['adsorbate_bonds'][pair_name][
                        'is_bonded'] = None

        # adsorbate angles
        if len(ads_sites) > 2:
            stored_data['adsorbate_angles'] = {}
            n = 0
            for site1, site2, site3 in combinations(ads_sites, 3):
                if (CovalentBond(site1, site2).is_bonded(site1, site2) and
                        CovalentBond(site1, site3).is_bonded(site1, site3)):
                    v1 = site2.coords - site1.coords
                    v2 = site3.coords - site1.coords
                    angle_name = ("angle [{}]: {}-{}-{}"
                                  .format(n, site2.specie, site1.specie,
                                          site3.specie))
                    stored_data['adsorbate_angles'][angle_name] = {
                        'vertex': {
                            'index': output_slab_ads.sites.index(site1),
                            'site': site1.as_dict()},
                        'edge1': {
                            'index': output_slab_ads.sites.index(site2),
                            'site': site2.as_dict()},
                        'edge2': {
                            'index': output_slab_ads.sites.index(site3),
                            'site': site3.as_dict()},
                        'angle': get_angle(v1, v2)}
                    n += 1
                if (CovalentBond(site2, site1).is_bonded(site2, site1) and
                        CovalentBond(site2, site3).is_bonded(site2, site3)):
                    v1 = site1.coords - site2.coords
                    v2 = site3.coords - site2.coords
                    angle_name = ("angle [{}]: {}-{}-{}"
                                  .format(n, site1.specie, site2.specie,
                                          site3.specie))
                    stored_data['adsorbate_angles'][angle_name] = {
                        'vertex': {
                            'index': output_slab_ads.sites.index(site2),
                            'site': site2.as_dict()},
                        'edge1': {
                            'index': output_slab_ads.sites.index(site1),
                            'site': site1.as_dict()},
                        'edge2': {
                            'index': output_slab_ads.sites.index(site3),
                            'site': site3.as_dict()},
                        'angle': get_angle(v1, v2)}
                    n += 1
                if (CovalentBond(site3, site1).is_bonded(site3, site1) and
                        CovalentBond(site3, site2).is_bonded(site3, site2)):
                    v1 = site1.coords - site3.coords
                    v2 = site2.coords - site3.coords
                    angle_name = ("angle [{}]: {}-{}-{}"
                                  .format(n, site1.specie, site3.specie,
                                          site2.specie))
                    stored_data['adsorbate_angles'][angle_name] = {
                        'vertex': {
                            'index': output_slab_ads.sites.index(site3),
                            'site': site3.as_dict()},
                        'edge1': {
                            'index': output_slab_ads.sites.index(site1),
                            'site': site1.as_dict()},
                        'edge2': {
                            'index': output_slab_ads.sites.index(site2),
                            'site': site2.as_dict()},
                        'angle': get_angle(v1, v2)}
                    n += 1

        # adsorbate surface nearest neighbors
        stored_data['nearest_surface_neighbors'] = {}
        for n, (ads_id, surf_id, distance) in enumerate(nn_surface_list):
            ads_site = output_slab_ads.sites[ads_id]
            surf_site = output_slab_ads.sites[surf_id]
            ads_site_name = ("adsorbate_site [{}]: {}"
                             .format(n, ads_site.specie))
            stored_data['nearest_surface_neighbors'][ads_site_name] = {
                'adsorbate_site': {
                    'index': ads_id,
                    'site': ads_site.as_dict()},
                'surface_site': {
                    'index': surf_id,
                    'site': surf_site.as_dict()},
                'distance': distance}
            try:
                stored_data['nearest_surface_neighbors'][ads_site_name][
                    'is_bonded'] = CovalentBond(
                    ads_site, surf_site).is_bonded(
                    ads_site, surf_site)
            except ValueError:
                stored_data['nearest_surface_neighbors'][ads_site_name][
                    'is_bonded'] = None

        # adsorption site
        out_site_type, surface_sites, distances = get_site_type(
            output_slab_ads, ads_adsorp_id, ads_ids, mvec)
        ads_adsorp_site = output_slab_ads.sites[ads_adsorp_id]
        stored_data['adsorption_site'] = {
            'asf_site_type': asf_site_type,
            'in_site_type': in_site_type,
            'out_site_type': out_site_type,
            'adsorbate_site': {'index': ads_adsorp_id,
                               'site': ads_adsorp_site.as_dict()},
            'surface_sites': surface_sites,
            'distances': distances}
        try:
            surf_adsorp_site = output_slab_ads.sites[surf_adsorp_id]
            stored_data['adsorption_site']['is_bonded'] = CovalentBond(
                ads_adsorp_site, surf_adsorp_site).is_bonded(
                ads_adsorp_site, surf_adsorp_site)
        except ValueError:
            stored_data['adsorption_site']['is_bonded'] = None

        # adsorption energy
        scale_factor = output_slab_ads.volume / output_slab.volume
        ads_comp = Structure.from_sites(ads_sites).composition
        adsorption_en = slab_ads_energy - slab_energy * scale_factor - sum(
            [ads_comp.get(element, 0) * ref_elem_energy.get(str(element)) for
             element in ads_comp])
        stored_data['adsorption_energy'] = adsorption_en

        # TODO: figure out what's up with this slab_ads_task_id
        # stored_data['slab_ads_task_id'] = slab_ads_task_id

        ## TODO: get differences between key electronic variables
        stored_data["electronic_descriptors"] = {
            "p_band_center_shift":
                (slab_ads_data["p_band_center"]-slab_data["p_band_center"]),
            "cbm_shift":
                (slab_ads_data["eigenvalue_band_properties"]["cbm"]-
                 slab_data["eigenvalue_band_properties"]["cbm"]),
            "vbm_shift":
                (slab_ads_data["eigenvalue_band_properties"]["cbm"] -
                 slab_data["eigenvalue_band_properties"]["cbm"]),
            "wf_shift":
                (slab_ads_data["work_function"]-slab_data["work_function"]),
            "vbm_makeup_shift":{key1:(value1-value2) for key1, value1
                                in slab_data["vbm_elemental_makeup"].items()
                                for key2, value2 in
                                slab_ads_data["vbm_elemental_makeup"].items()
                                if key1==key2},
            "cbm_makeup_shift": {key1: (value1 - value2) for key1, value1
                                 in slab_data["cbm_elemental_makeup"].items()
                                 for key2, value2 in
                                 slab_ads_data["cbm_elemental_makeup"].items()
                                 if key1 == key2},
            "orbital_densities_shift":{key1: (value1 - value2) for key1, value1
                                 in slab_data["orbital_densities_by_type"].items()
                                 for key2, value2 in
                                 slab_ads_data["orbital_densities_by_type"].items()
                                 if key1 == key2},
        }
        stored_data["charge_analysis"] = {
            "bader_charge_transfer":slab_ads_data["bader"]["slab"]-
                                    slab_data["bader"],
            "ddec6_charge_transfer":slab_ads_data["dded6"]["slab"]-
                                    slab_data["ddec6"],
        }


        stored_data = jsanitize(stored_data)

        db_file = env_chk(db_file, fw_spec)

        if not db_file:
            with open("task.json", "w") as f:
                f.write(json.dumps(stored_data, default=DATETIME_HANDLER))
        else:
            db = VaspCalcDb.from_db_file(db_file, admin=True)
            db.collection = db.db["adsorption"]
            db.collection.insert_one(stored_data)
            logger.info("Adsorption analysis complete.")

        return FWAction()

def get_overlap(y1, y2):
    y1 = abs(y1)
    y2 = abs(y2)
    overlap = []
    for k in range(0, len(y1)):
        if y1[k] >0 and y2[k]>0:
            o = min(y1[k], y2[k])
            overlap.append(o)
        else:
            overlap.append(0)
    return overlap

def time_vrun(path):
    # helper function that returns the creation time
    # (type: datetime.datetime) of a vasprun file as extracted
    # from it given its file path
    vrun = Vasprun(path)
    date = vrun.generator['date']
    time = vrun.generator['time']
    date_time_string = '{} {}'.format(date, time)
    date_time = datetime.strptime(date_time_string,
                                  '%Y %m %d %H:%M:%S')
    return date_time


def get_nn_surface(slab_ads, ads_ids):
    # nearest surface neighbors for adsorbate sites & surface adsorption
    # site id and adsorbate adsorption site id
    ads_sites = [slab_ads.sites[i] for i in ads_ids]
    nn_surface_list = []
    for n, ads_site in enumerate(ads_sites):
        neighbors = slab_ads.get_neighbors(
            ads_site, slab_ads.lattice.c)

        neighbors.sort(key=lambda x: x[1])
        nearest_surface_neighbor = next(neighbor for neighbor in neighbors
                                        if neighbor[2] not in ads_ids)

        nn_surface_list.append([slab_ads.sites.index(ads_site),
                                nearest_surface_neighbor[2],
                                nearest_surface_neighbor[1]])
    return nn_surface_list


def get_site_type(slab_ads, ads_adsorp_id, ads_ids, mvec):
    """
    helper function that returns the adsorption site type, the
    adsorption sites and the distances
    :param slab_ads:
    :param ads_adsorp_id:
    :param ads_ids:
    :param mvec:
    :return:
    """
    # adsorption site
    ads_adsorp_site = slab_ads.sites[ads_adsorp_id]
    neighbors = slab_ads.get_neighbors(
        ads_adsorp_site, slab_ads.lattice.c)
    surface_neighbors = [neighbor for neighbor in neighbors
                         if neighbor[2] not in ads_ids]
    surface_neighbors.sort(key=lambda x: x[1])
    first_neighbor, second_neighbor, third_neighbor = surface_neighbors[:3]

    first_index = first_neighbor[2]
    first_site = slab_ads.sites[first_index]
    first_distance = first_neighbor[1]

    second_index = second_neighbor[2]
    second_site = slab_ads.sites[second_index]
    second_distance = second_neighbor[1]

    third_index = third_neighbor[2]
    third_site = slab_ads.sites[third_index]
    third_distance = third_neighbor[1]

    if second_distance < 1.2 * first_distance and (
            third_distance > 1.4 * first_distance):
        base = first_site.distance(second_site)
        p = (first_distance + second_distance + base) / 2
        area = (p * (p - first_distance) * (p - second_distance) *
                (p - base)) ** 0.5
        d_to_surface = 2 * area / base

        site_type = 'bridge'
        surface_sites = {'site1': {'index': first_index,
                                   'site': first_site.as_dict()},
                         'site2': {'index': second_index,
                                   'site': second_site.as_dict()}}
        distances = {'to_site1': first_distance,
                     'to_site2': second_distance,
                     'to_surface': d_to_surface}

    elif second_distance < 1.2 * first_distance and (
            third_distance < 1.4 * first_distance):
        ads = ads_adsorp_site.coords
        f = first_site.coords
        s = second_site.coords
        t = third_site.coords

        fs = s - f
        ft = t - f

        n = np.cross(fs, ft)
        a, b, c = n
        d = n.dot(-f)

        d_to_surface = np.abs(n.dot(ads) + d) / (a ** 2 + b ** 2 + c ** 2)**0.5

        site_type = 'hollow'
        surface_sites = {'site1': {'index': first_index,
                                   'site': first_site.as_dict()},
                         'site2': {'index': second_index,
                                   'site': second_site.as_dict()},
                         'site3': {'index': third_index,
                                   'site': third_site.as_dict()}}
        distances = {'to_site1': first_distance,
                     'to_site2': second_distance,
                     'to_site3': third_distance,
                     'to_surface': d_to_surface}

    elif (ads_adsorp_site.coords - first_site.coords).dot(
            mvec) / np.linalg.norm(ads_adsorp_site.coords -
                                   first_site.coords) > 0.95:
        site_type = 'ontop'
        surface_sites = {'site1': {'index': first_index,
                                   'site': first_site.as_dict()}}
        distances = {'to_site1': first_distance,
                     'to_surface': first_distance}
    else:
        site_type = 'other'
        surface_sites = {'site1': {'index': first_index,
                                   'site': first_site.as_dict()},
                         'site2': {'index': second_index,
                                   'site': second_site.as_dict()},
                         'site3': {'index': third_index,
                                   'site': third_site.as_dict()}}
        distances = {'to_site1': first_distance,
                     'to_site2': second_distance,
                     'to_site3': third_distance}

    return site_type, surface_sites, distances


def get_slab_surf_props(slab, mvec=None, height=0.9):
    """
    helper function that returns the surface properties for a slab
    (i.e. list of "surface", "subsurface", "bottom surface") based on
    find_surface_sites_by_height from pymatgen.analysis.adsorption,
    but also assigns bottom surface
    :param slab:
    :param mvec:
    :param height:
    :return:
    """

    mvec = mvec or get_mi_vec(slab)
    m_projs = np.array([np.dot(site.coords, mvec) for site in slab.sites])
    top_mask = (m_projs - np.amax(m_projs)) >= -height
    top_sites = [slab.sites[n] for n in np.where(top_mask)[0]]

    bottom_mask = (m_projs - np.amin(m_projs)) <= height
    bottom_sites = [slab.sites[n] for n in np.where(bottom_mask)[0]]

    surf_props = [
        'surface' if site in top_sites
        else 'bottom surface' if site in bottom_sites
        else 'subsurface' for site in slab.sites]

    return surf_props<|MERGE_RESOLUTION|>--- conflicted
+++ resolved
@@ -158,22 +158,13 @@
             relax_calc.tasks.remove(analysis_step)
             slab_ads_fws.append(relax_calc)
             #non-scf uniform
-<<<<<<< HEAD
             static = StaticFW(name=fw_name+" static", vasp_cmd=vasp_cmd,
                               db_file=db_file, parents=slab_ads_fws[-1],
                               spec={"_category": _category})
-            static.tasks.insert(2, ModifyIncar(incar_update={"IVDW": 11}))
-=======
-            static = StaticFW(name=fw_name+" static",
-                              vasp_cmd=vasp_cmd,
-                              db_file=db_file,
-                              parents=slab_ads_fws[-1],
-                              spec={"_category": _category})
             static.tasks.insert(2,ModifyIncar(incar_update={"IVDW":11,
                                                             "GG":"RP"}))
->>>>>>> 0cdd15ba
             slab_ads_fws.append(static)
-            #non-scf line
+            #non-scf uniform
             nscf_calc = NonSCFFW(parents=slab_ads_fws[-1],
                                  name=fw_name+" nscf", mode="uniform",
                                  vasp_cmd=vasp_cmd, db_file=db_file,
@@ -550,38 +541,20 @@
                 slab_fw.tasks.remove(analysis_task)
                 slab_fws.append(slab_fw)
                 #static
-<<<<<<< HEAD
                 static = StaticFW(name=name+" static", vasp_cmd=vasp_cmd,
                                   db_file=db_file, parents=slab_fws[-1],
                                   spec={"_category": _category})
-=======
-                static = StaticFW(name=name+" static",
-                                         vasp_cmd=vasp_cmd,
-                                         db_file=db_file,
-                                         vasptodb_kwargs={
-                                             "task_fields_to_push": {
-                                                 "slab_structure":
-                                                     "output.structure",
-                                                 "slab_energy":
-                                                     "output.energy"}},
-                                         parents=slab_fws[-1],
-                                         spec={"_category": _category})
->>>>>>> 0cdd15ba
                 static.tasks.insert(2, ModifyIncar(incar_update={"IVDW": 11}))
                 slab_fws.append(static)
                 #nscf
                 nscf_calc = NonSCFFW(parents=slab_fws[-2],
-<<<<<<< HEAD
-                                     name=name+" nscf", mode="line",
+                                     name=name+" nscf", mode="uniform",
                                      vasptodb_kwargs={
                                          "task_fields_to_push": {
                                              "slab_structure":
                                                  "output.structure",
                                              "slab_energy":
                                                  "output.energy"}},
-=======
-                                     name=name+" nscf", mode="uniform",
->>>>>>> 0cdd15ba
                                      vasp_cmd=vasp_cmd, db_file=db_file,
                                      spec={"_category": _category})
                 nscf_calc.tasks.insert(2, ModifyIncar(incar_update={"IVDW": 11}))
@@ -1001,36 +974,23 @@
                         fws.append(slab_ads_fw)
                         #static
                         static = StaticFW(name=fw_name+" static",
-<<<<<<< HEAD
                                           vasp_cmd=vasp_cmd, db_file=db_file,
                                           parents=fws[-1],
                                           spec={"_category": _category})
                         static.insert(2,
-                                      ModifyIncar(incar_update={"IVDW": 11}))
-=======
-                                            vasp_cmd=vasp_cmd,
-                                            db_file=db_file,
-                                            parents=fws[-1],
-                                            spec={"_category": _category})
-                        static.insert(2,
                                       ModifyIncar(incar_update={"IVDW": 11,
                                                                 "GG":"RP"}))
->>>>>>> 0cdd15ba
                         fws.append(static)
                         #nscf
                         nscf_calc = NonSCFFW(parents=fws[-2],
                                              name=fw_name+ " nscf",
-<<<<<<< HEAD
-                                             mode="line",
+                                             mode="uniform",
                                              vasptodb_kwargs={
                                                  "task_fields_to_push": {
                                                      "slab_ads_structure":
                                                          "output.structure",
                                                      "slab_ads_energy":
                                                          "output.energy"}},
-=======
-                                             mode="uniform",
->>>>>>> 0cdd15ba
                                              vasp_cmd=vasp_cmd,
                                              db_file=db_file,
                                              spec={"_category": _category})
