--- conflicted
+++ resolved
@@ -75,11 +75,7 @@
 
         # determine what files need to be copied
         files_to_copy = None
-<<<<<<< HEAD
-        if not "$ALL" in (self.get("additional_files") or []):
-=======
         if "$ALL" not in self.get("additional_files", []):
->>>>>>> 55e30c90
             files_to_copy = ['INCAR', 'POSCAR', 'KPOINTS', 'POTCAR', 'OUTCAR',
                              'vasprun.xml']
             if self.get("additional_files"):
