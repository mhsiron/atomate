--- conflicted
+++ resolved
@@ -111,13 +111,7 @@
                     fs = gridfs.GridFS(db, "bandstructure_fs")
                     bs_id = fs.put(bs_compress)
                     tasks.find_one_and_update({"task_id": t_id}, {
-<<<<<<< HEAD
                         "$set": {"calculation.bandstructure_fs_id": bs_id,
                                  "calculation.bandstructure_compression": "zlib"}})
                     logger.info("Finished parsing band structure.")
-=======
-                        "$set": {"calculations.bandstructure_fs_id": bs_id,
-                                 "calculations.bandstructure_compression": "zlib"}})
-                    logger.info("Finished parsing band structure.")
-                return FWAction(stored_data={"task_id": t_id})
->>>>>>> b9e17271
+                return FWAction(stored_data={"task_id": t_id})